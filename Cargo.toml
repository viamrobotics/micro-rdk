[package]
authors = ["Viam, inc. <contact@viam.com>"]
description = "Viam RDK for microcontroller"
edition = "2021"
license = "AGPL-3.0"
name = "micro-rdk"
repository = "https://github.com/viamrobotics/micro-rdk"
resolver = "2"
version = "0.0.1"

[lib]
crate-type = ["lib"]

[patch.crates-io]
esp-idf-sys = {git = "https://github.com/npmenard/esp-idf-sys.git"}
polling = { git = "https://github.com/esp-rs-compat/polling" }
smol = { git = "https://github.com/esp-rs-compat/smol" }
socket2 = { git = "https://github.com/npmenard/socket2.git" }

<<<<<<< HEAD
=======


>>>>>>> bce983f1
[features]
default = []
camera = []
esp32 = ["dep:esp-idf-hal", "dep:esp-idf-svc","dep:esp-idf-sys","dep:embedded-svc","dep:embedded-hal"]
native = ["dep:rustls","dep:webpki-roots", "dep:rustls-pemfile", "dep:mdns-sd", "dep:local-ip-address"]

[dev-dependencies]
test-log = "0.2.11"
env_logger = "0.10.0"

[dependencies]
anyhow = { version = "1", features = ["backtrace"] }
bytes = "1.2.1"
either = "1.8.0"
embedded-hal = { version = "0.2.7", features = ["unproven"], optional = true }
embedded-svc = { version = "0.23", optional = true }
esp-idf-hal = { version="0.39.3", optional = true }
esp-idf-svc = { version = "0.43.4",  optional = true }
esp-idf-sys = { version = "0.31.11", features = ["binstart"],  optional = true }
futures-lite = "1.12.0"
h2 = "0.3.14"
hyper = { version="0.14.20", default-features = false, features = ["server","stream","http2"] }
lazy_static = "1.4.0"
local-ip-address = { version = "0.4.9", optional = true }
log = "0.4"
mdns-sd = { version = "0.5.10", optional = true, default-features = false, features = ["async"] }
phf = { version = "0.11", features = ["macros"] }
prost = "0.11.0"
prost-types = "0.11.1"
rustls = { version = "0.20.7", features = ["logging","tls12"], optional = true }
rustls-pemfile = { version = "1.0.2", optional = true }
smol = "1.2"
smol-timeout = "0.6.0"
socket2 = "0.4.5"
tokio = { version = "1", default-features = false }
webpki-roots = { version = "0.22.6", optional = true }

[build-dependencies]
anyhow = "1"
const-gen = "1.3.0"
embuild = "0.29"
<|MERGE_RESOLUTION|>--- conflicted
+++ resolved
@@ -17,11 +17,6 @@
 smol = { git = "https://github.com/esp-rs-compat/smol" }
 socket2 = { git = "https://github.com/npmenard/socket2.git" }
 
-<<<<<<< HEAD
-=======
-
-
->>>>>>> bce983f1
 [features]
 default = []
 camera = []
@@ -34,6 +29,7 @@
 
 [dependencies]
 anyhow = { version = "1", features = ["backtrace"] }
+async-io = "=1.12.0"
 bytes = "1.2.1"
 either = "1.8.0"
 embedded-hal = { version = "0.2.7", features = ["unproven"], optional = true }
