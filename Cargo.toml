--- conflicted
+++ resolved
@@ -20,13 +20,8 @@
 edition = "2021"
 license = "AGPL-3.0"
 repository = "https://github.com/viamrobotics/micro-rdk"
-<<<<<<< HEAD
-=======
-resolver = "2"
 version = "0.1.7"
->>>>>>> 938b2631
 rust-version = "1.71"
-version = "0.1.7"
 
 [patch.crates-io]
 async-io = {git = "https://github.com/viamrobotics/async-io.git"}
