--- conflicted
+++ resolved
@@ -242,12 +242,8 @@
             "/viam.component.motor.v1.MotorService/DoCommand" => self.motor_do_command(payload),
             "/viam.robot.v1.RobotService/ResourceNames" => self.resource_names(payload),
             "/viam.robot.v1.RobotService/GetStatus" => self.robot_status(payload),
-<<<<<<< HEAD
-            "/viam.robot.v1.RobotService/GetOperations" => self.robot_get_oprations(payload),
+            "/viam.robot.v1.RobotService/GetOperations" => self.robot_get_operations(payload),
             "/viam.robot.v1.RobotService/Shutdown" => self.robot_shutdown(payload),
-=======
-            "/viam.robot.v1.RobotService/GetOperations" => self.robot_get_operations(payload),
->>>>>>> f95d10b2
             "/proto.rpc.v1.AuthService/Authenticate" => self.auth_service_authentificate(payload),
             "/viam.component.sensor.v1.SensorService/GetReadings" => {
                 self.sensor_get_readings(payload)
