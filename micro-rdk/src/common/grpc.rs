use core::fmt;
use std::{
    convert::Infallible,
    fmt::Debug,
    marker::PhantomData,
    sync::{Arc, Mutex},
    time::{Duration, Instant},
};

use crate::{
    common::{
        analog::AnalogReader, board::Board, motor::Motor, robot::LocalRobot,
        webrtc::grpc::WebRtcGrpcService,
    },
    google::rpc::Status,
    proto::{self, component, robot, rpc::webrtc::v1::CallResponse},
};
use bytes::BufMut;
use futures_lite::{Future, StreamExt};
use http_body_util::{combinators::BoxBody, BodyExt, StreamBody};
use hyper::{
    body::{self, Body, Bytes, Frame},
    http::{uri::InvalidUri, HeaderValue},
    service::Service,
    HeaderMap, Request, Response,
};
use log::*;
use prost::Message;
use std::{
    pin::Pin,
    task::{Context, Poll},
};
use thiserror::Error;

use super::webrtc::signaling_server::SignalingServer;

#[derive(Clone, Debug)]
pub struct GrpcBody {
    _marker: PhantomData<*const ()>,
    data: Option<Bytes>,
    trailers: Option<HeaderMap<HeaderValue>>,
}

impl GrpcBody {
    pub fn new() -> Self {
        let mut trailers = HeaderMap::new();
        trailers.insert("grpc-status", "0".parse().unwrap());
        GrpcBody {
            data: None,
            trailers: Some(trailers),
            _marker: PhantomData,
        }
    }
}

impl GrpcResponse for GrpcBody {
    fn put_data(&mut self, data: Bytes) {
        let _ = self.data.insert(data);
    }
    fn insert_trailer(&mut self, key: &'static str, value: &'_ str) {
        self.trailers
            .as_mut()
            .unwrap()
            .insert(key, value.parse().unwrap());
    }
    fn set_status(&mut self, code: i32, message: Option<String>) {
        self.trailers
            .as_mut()
            .unwrap()
            .insert("grpc-status", code.into());
        if let Some(message) = message {
            self.trailers
                .as_mut()
                .unwrap()
                .insert("grpc-message", message.parse().unwrap());
        }
    }
    fn get_data(&mut self) -> Bytes {
        self.data.take().unwrap()
    }
}

impl Default for GrpcBody {
    fn default() -> Self {
        Self::new()
    }
}

impl Drop for GrpcBody {
    fn drop(&mut self) {
        debug!("Dropping body");
    }
}

impl Body for GrpcBody {
    type Data = Bytes;
    type Error = hyper::http::Error;

    fn poll_frame(
        self: Pin<&mut Self>,
        _cx: &mut Context<'_>,
    ) -> Poll<Option<Result<body::Frame<Self::Data>, Self::Error>>> {
        let this = self.get_mut();
        if let Some(data) = this.data.take() {
            return Poll::Ready(Some(Ok(Frame::data(data))));
        }
        if let Some(trailer) = this.trailers.take() {
            return Poll::Ready(Some(Ok(Frame::trailers(trailer))));
        }
        Poll::Pending
    }
}

pub trait GrpcResponse {
    fn put_data(&mut self, data: Bytes);
    fn insert_trailer(&mut self, key: &'static str, value: &'_ str);
    fn set_status(&mut self, code: i32, message: Option<String>);
    fn get_data(&mut self) -> Bytes;
}

#[derive(Clone)]
pub struct GrpcServer<R> {
    _response: PhantomData<R>,
    robot: Arc<Mutex<LocalRobot>>,
    signaling_server: Option<Arc<SignalingServer>>,
}

pub struct GrpcServerInner<'a> {
    robot: &'a Arc<Mutex<LocalRobot>>,
    signaling_server: &'a Option<Arc<SignalingServer>>,
}

// TODO(RSDK-9243): The generic parameter R isn't really used here and can probably be removed,
// although some thought will need to be given to how to handle it for the WebRTC side of things.
impl<R> GrpcServer<R>
where
    R: GrpcResponse,
{
    pub fn new(robot: Arc<Mutex<LocalRobot>>, _body: R) -> Self {
        GrpcServer {
            _response: PhantomData,
            robot,
            signaling_server: None,
        }
    }

    // TODO(RSDK-9242): Use the builder pattern instead.
    #[allow(dead_code)]
    pub(crate) fn register_signaling_server(&mut self, signaling_server: Arc<SignalingServer>) {
        let _ = self.signaling_server.insert(signaling_server);
    }
}

impl<'a> GrpcServerInner<'a> {
    fn encode_message<M: Message>(m: M) -> Result<Bytes, ServerError> {
        let mut buffer: Vec<u8> = vec![];
        // The buffer will have a null byte, then 4 bytes containing the big-endian length of the
        // data (*not* including this 5-byte header), and then the data from the message itself.
        buffer
            .try_reserve_exact(m.encoded_len() + 5)
            .map_err(|err| {
                ServerError::new(GrpcError::RpcResourceExhausted, Some(Box::new(err)))
            })?;
        buffer.put_u8(0);
        buffer.put_u32(m.encoded_len().try_into().unwrap());
        m.encode(&mut buffer)
            .map_err(|_| ServerError::from(GrpcError::RpcInternal))?;
        Ok(Bytes::from(buffer))
    }

    fn validate_rpc<'b>(&'a self, message: &'b Bytes) -> Result<&'b [u8], GrpcError> {
        // Per https://github.com/grpc/grpc/blob/master/doc/PROTOCOL-HTTP2.md, we're expecting a
        // 5-byte header followed by the actual protocol buffer data. The 5 bytes in the header are
        // 1 null byte (indicating we're not using compression), and 4 bytes of a big-endian
        // integer describing the length of the rest of the data.
        if message.len() < 5 {
            return Err(GrpcError::RpcFailedPrecondition);
        }
        let (header, rest) = message.split_at(5);
        let (use_compression, expected_len) = header.split_at(1);
        if use_compression[0] != 0 {
            return Err(GrpcError::RpcFailedPrecondition);
        }
        let expected_len = u32::from_be_bytes(expected_len.try_into().unwrap());
        if expected_len != rest.len() as u32 {
            return Err(GrpcError::RpcInvalidArgument);
        }
        Ok(rest)
    }

    pub(crate) fn handle_rpc_stream(
        &mut self,
        _: &str,
        _: &[u8],
    ) -> Result<(Bytes, std::time::Instant), ServerError> {
        Err(ServerError::from(GrpcError::RpcUnavailable))
    }

    pub(crate) fn handle_request(
        self,
        path: &str,
        payload: &[u8],
    ) -> Pin<Box<dyn futures_lite::Stream<Item = Result<Bytes, ServerError>> + Sync + Send>> {
        // TODO(RSDK-8785): This is currently the only bidi call that Micro-RDK supports in HTTP2
        // mode, so this is a lazy hack to redirect that call and allow all the other existing unary
        // calls to filter through to the existing match in `handle_unary_request`, which is also
        // where WebRTC based RPCs are routed. Implementing full bidi for both HTTP2 and WebRTC will
        // demand a better system.
        match path {
            "/proto.rpc.webrtc.v1.SignalingService/Call" => self.signaling_service_call(payload),
            _ => Box::pin(futures_lite::stream::once(
                self.handle_unary_request(path, payload),
            )),
        }
    }

    pub(crate) fn handle_unary_request(
        mut self,
        path: &str,
        payload: &[u8],
    ) -> Result<Bytes, ServerError> {
        match path {
            "/viam.component.base.v1.BaseService/SetPower" => self.base_set_power(payload),
            "/viam.component.base.v1.BaseService/Stop" => self.base_stop(payload),
            "/viam.component.base.v1.BaseService/MoveStraight" => self.base_move_straight(payload),
            "/viam.component.base.v1.BaseService/Spin" => self.base_spin(payload),
            "/viam.component.base.v1.BaseService/SetVelocity" => self.base_set_velocity(payload),
            "/viam.component.base.v1.BaseService/IsMoving" => self.base_is_moving(payload),
            "/viam.component.board.v1.BoardService/GetDigitalInterruptValue" => {
                self.board_get_digital_interrupt_value(payload)
            }
            "/viam.component.board.v1.BoardService/GetGPIO" => self.board_get_pin(payload),
            "/viam.component.board.v1.BoardService/PWM" => self.board_pwm(payload),
            "/viam.component.board.v1.BoardService/PWMFrequency" => {
                self.board_pwm_frequency(payload)
            }
            "/viam.component.board.v1.BoardService/ReadAnalogReader" => {
                self.board_read_analog_reader(payload)
            }
            "/viam.component.board.v1.BoardService/SetGPIO" => self.board_set_pin(payload),
            "/viam.component.board.v1.BoardService/SetPWM" => self.board_set_pwm(payload),
            "/viam.component.board.v1.BoardService/SetPWMFrequency" => {
                self.board_set_pwm_frequency(payload)
            }
            "/viam.component.board.v1.BoardService/SetPowerMode" => {
                self.board_set_power_mode(payload)
            }
            "/viam.component.board.v1.BoardService/DoCommand" => self.board_do_command(payload),
            "/viam.component.button.v1.ButtonService/Push" => self.button_push(payload),
            "/viam.component.button.v1.ButtonService/DoCommand" => self.button_do_command(payload),
            "/viam.component.generic.v1.GenericService/DoCommand" => {
                self.generic_component_do_command(payload)
            }
            #[cfg(feature = "camera")]
            "/viam.component.camera.v1.CameraService/GetImage" => self.camera_get_image(payload),
            #[cfg(feature = "camera")]
            "/viam.component.camera.v1.CameraService/RenderFrame" => {
                self.camera_render_frame(payload)
            }
            #[cfg(feature = "camera")]
            "/viam.component.camera.v1.CameraService/DoCommand" => self.camera_do_command(payload),
            "/viam.component.motor.v1.MotorService/GetPosition" => self.motor_get_position(payload),
            "/viam.component.motor.v1.MotorService/GetProperties" => {
                self.motor_get_properties(payload)
            }
            "/viam.component.motor.v1.MotorService/GoFor" => self.motor_go_for(payload),
            "/viam.component.motor.v1.MotorService/GoTo" => self.motor_go_to(payload),
            "/viam.component.motor.v1.MotorService/IsPowered" => self.motor_is_powered(payload),
            "/viam.component.motor.v1.MotorService/IsMoving" => self.motor_is_moving(payload),
            "/viam.component.motor.v1.MotorService/ResetZeroPosition" => {
                self.motor_reset_zero_position(payload)
            }
            "/viam.component.motor.v1.MotorService/SetPower" => self.motor_set_power(payload),
            "/viam.component.motor.v1.MotorService/Stop" => self.motor_stop(payload),
            "/viam.component.motor.v1.MotorService/SetRPM" => self.motor_set_rpm(payload),
            "/viam.component.motor.v1.MotorService/DoCommand" => self.motor_do_command(payload),
            "/viam.robot.v1.RobotService/GetVersion" => self.get_version(),
            "/viam.robot.v1.RobotService/ResourceNames" => self.resource_names(payload),
            "/viam.robot.v1.RobotService/GetOperations" => self.robot_get_operations(payload),
            "/viam.robot.v1.RobotService/Shutdown" => self.robot_shutdown(payload),
            "/viam.robot.v1.RobotService/GetCloudMetadata" => self.robot_get_cloud_metadata(),
            "/proto.rpc.v1.AuthService/Authenticate" => self.auth_service_authentificate(payload),
            "/proto.rpc.webrtc.v1.SignalingService/OptionalWebRTCConfig" => {
                self.signaling_service_optional_webrtc_config(payload)
            }
            "/proto.rpc.webrtc.v1.SignalingService/CallUpdate" => {
                self.signaling_service_call_update(payload)
            }
            "/viam.component.sensor.v1.SensorService/GetReadings" => {
                self.sensor_get_readings(payload)
            }
            "/viam.component.sensor.v1.SensorService/DoCommand" => self.sensor_do_command(payload),
            "/viam.component.movementsensor.v1.MovementSensorService/GetPosition" => {
                self.movement_sensor_get_position(payload)
            }
            "/viam.component.movementsensor.v1.MovementSensorService/GetLinearVelocity" => {
                self.movement_sensor_get_linear_velocity(payload)
            }
            "/viam.component.movementsensor.v1.MovementSensorService/GetAngularVelocity" => {
                self.movement_sensor_get_angular_velocity(payload)
            }
            "/viam.component.movementsensor.v1.MovementSensorService/GetLinearAcceleration" => {
                self.movement_sensor_get_linear_acceleration(payload)
            }
            "/viam.component.movementsensor.v1.MovementSensorService/GetCompassHeading" => {
                self.movement_sensor_get_compass_heading(payload)
            }
            "/viam.component.movementsensor.v1.MovementSensorService/GetProperties" => {
                self.movement_sensor_get_properties(payload)
            }
            "/viam.component.movementsensor.v1.MovementSensorService/GetOrientation" => {
                self.movement_sensor_get_orientation(payload)
            }
            "/viam.component.movementsensor.v1.MovementSensorService/GetAccuracy" => {
                self.movement_sensor_get_accuracy(payload)
            }
            "/viam.component.movementsensor.v1.MovementSensorService/DoCommand" => {
                self.movement_sensor_do_command(payload)
            }
            "/viam.component.movementsensor.v1.MovementSensorService/GetReadings" => {
                self.movement_sensor_get_readings(payload)
            }
            "/viam.component.encoder.v1.EncoderService/GetPosition" => {
                self.encoder_get_position(payload)
            }
            "/viam.component.encoder.v1.EncoderService/ResetPosition" => {
                self.encoder_reset_position(payload)
            }
            "/viam.component.encoder.v1.EncoderService/GetProperties" => {
                self.encoder_get_properties(payload)
            }
            "/viam.component.encoder.v1.EncoderService/DoCommand" => {
                self.encoder_do_command(payload)
            }
            "/viam.component.powersensor.v1.PowerSensorService/GetVoltage" => {
                self.power_sensor_get_voltage(payload)
            }
            "/viam.component.powersensor.v1.PowerSensorService/GetCurrent" => {
                self.power_sensor_get_current(payload)
            }
            "/viam.component.powersensor.v1.PowerSensorService/GetPower" => {
                self.power_sensor_get_power(payload)
            }
            "/viam.component.powersensor.v1.PowerSensorService/GetReadings" => {
                self.power_sensor_get_readings(payload)
            }
            "/viam.component.powersensor.v1.PowerSensorService/DoCommand" => {
                self.power_sensor_do_command(payload)
            }
            "/viam.component.servo.v1.ServoService/Move" => self.servo_move(payload),
            "/viam.component.servo.v1.ServoService/GetPosition" => self.servo_get_position(payload),
            "/viam.component.servo.v1.ServoService/IsMoving" => self.servo_is_moving(payload),
            "/viam.component.servo.v1.ServoService/Stop" => self.servo_stop(payload),
            "/viam.component.servo.v1.ServoService/DoCommand" => self.servo_do_command(payload),

            "/viam.component.switch.v1.SwitchService/SetPosition" => {
                self.switch_set_position(payload)
            }
            "/viam.component.switch.v1.SwitchService/GetPosition" => {
                self.switch_get_position(payload)
            }
            "/viam.component.switch.v1.SwitchService/GetNumberOfPositions" => {
                self.switch_get_num_positions(payload)
            }
            "/viam.component.switch.v1.SwitchService/DoCommand" => self.switch_do_command(payload),
            _ => Err(ServerError::from(GrpcError::RpcUnimplemented)),
        }
    }

    fn motor_get_position(&mut self, message: &[u8]) -> Result<Bytes, ServerError> {
        let req = component::motor::v1::GetPositionRequest::decode(message)
            .map_err(|_| ServerError::from(GrpcError::RpcInvalidArgument))?;
        let motor = match self.robot.lock().unwrap().get_motor_by_name(req.name) {
            Some(m) => m,
            None => return Err(ServerError::from(GrpcError::RpcUnavailable)),
        };
        let pos = motor
            .lock()
            .unwrap()
            .get_position()
            .map_err(|err| ServerError::new(GrpcError::RpcInternal, Some(err.into())))?;
        let resp = component::motor::v1::GetPositionResponse {
            position: pos as f64,
        };
        GrpcServerInner::encode_message(resp)
    }

    fn motor_get_properties(&mut self, message: &[u8]) -> Result<Bytes, ServerError> {
        let req = component::motor::v1::GetPropertiesRequest::decode(message)
            .map_err(|_| ServerError::from(GrpcError::RpcInvalidArgument))?;
        let motor = match self.robot.lock().unwrap().get_motor_by_name(req.name) {
            Some(m) => m,
            None => return Err(ServerError::from(GrpcError::RpcUnavailable)),
        };
        let props: component::motor::v1::GetPropertiesResponse =
            motor.lock().unwrap().get_properties().into();
        GrpcServerInner::encode_message(props)
    }

    fn motor_go_for(&mut self, _message: &[u8]) -> Result<Bytes, ServerError> {
        // TODO: internal go_for can't wait without blocking executor, must be waited from here.
        // requires refactoring this function (and its callers) to be async
        /*
        let req = component::motor::v1::GoForRequest::decode(message)
            .map_err(|_| ServerError::from(GrpcError::RpcInvalidArgument))?;
        let motor = match self.robot.lock().unwrap().get_motor_by_name(req.name) {
            Some(m) => m,
            None => return Err(ServerError::from(GrpcError::RpcUnavailable)),
        };
        let mut motor = motor.lock().unwrap();

        if let Some(dur) =  motor.go_for(req.rpm, req.revolutions).map_err(|err| ServerError::new(GrpcError::RpcInternal, Some(err)))? {
            // async wait for duration
        }
        motor.lock().unwrap();

        let resp = component::motor::v1::GoForResponse {};
        GrpcServerInner::encode_message(resp)
        */
        Err(ServerError::from(GrpcError::RpcUnimplemented))
    }

    fn motor_go_to(&mut self, _message: &[u8]) -> Result<Bytes, ServerError> {
        Err(ServerError::from(GrpcError::RpcUnimplemented))
    }

    fn motor_is_powered(&mut self, _message: &[u8]) -> Result<Bytes, ServerError> {
        Err(ServerError::from(GrpcError::RpcUnimplemented))
    }

    fn motor_is_moving(&mut self, message: &[u8]) -> Result<Bytes, ServerError> {
        let req = component::motor::v1::IsMovingRequest::decode(message)
            .map_err(|_| ServerError::from(GrpcError::RpcInvalidArgument))?;
        let motor = match self.robot.lock().unwrap().get_motor_by_name(req.name) {
            Some(m) => m,
            None => return Err(ServerError::from(GrpcError::RpcUnavailable)),
        };
        let resp = component::motor::v1::IsMovingResponse {
            is_moving: motor
                .lock()
                .unwrap()
                .is_moving()
                .map_err(|err| ServerError::new(GrpcError::RpcInternal, Some(err.into())))?,
        };
        GrpcServerInner::encode_message(resp)
    }

    fn motor_reset_zero_position(&mut self, _message: &[u8]) -> Result<Bytes, ServerError> {
        Err(ServerError::from(GrpcError::RpcUnimplemented))
    }

    fn motor_do_command(&mut self, message: &[u8]) -> Result<Bytes, ServerError> {
        let req = proto::common::v1::DoCommandRequest::decode(message)
            .map_err(|_| ServerError::from(GrpcError::RpcInvalidArgument))?;
        let motor = match self.robot.lock().unwrap().get_motor_by_name(req.name) {
            Some(m) => m,
            None => return Err(ServerError::from(GrpcError::RpcUnavailable)),
        };
        let res = motor
            .lock()
            .unwrap()
            .do_command(req.command)
            .map_err(|_| ServerError::from(GrpcError::RpcInvalidArgument))?;
        let resp = proto::common::v1::DoCommandResponse { result: res };
        GrpcServerInner::encode_message(resp)
    }

    fn auth_service_authentificate(&mut self, message: &[u8]) -> Result<Bytes, ServerError> {
        let _req = proto::rpc::v1::AuthenticateRequest::decode(message)
            .map_err(|_| ServerError::from(GrpcError::RpcInvalidArgument))?;
        let resp = proto::rpc::v1::AuthenticateResponse {
            access_token: "esp32".to_string(),
        };
        GrpcServerInner::encode_message(resp)
    }

    fn motor_set_power(&mut self, message: &[u8]) -> Result<Bytes, ServerError> {
        let req = component::motor::v1::SetPowerRequest::decode(message)
            .map_err(|_| ServerError::from(GrpcError::RpcInvalidArgument))?;
        let motor = match self.robot.lock().unwrap().get_motor_by_name(req.name) {
            Some(m) => m,
            None => return Err(ServerError::from(GrpcError::RpcUnavailable)),
        };
        motor
            .lock()
            .unwrap()
            .set_power(req.power_pct)
            .map_err(|err| ServerError::new(GrpcError::RpcInternal, Some(err.into())))?;
        let resp = component::motor::v1::SetPowerResponse {};
        GrpcServerInner::encode_message(resp)
    }

    fn motor_set_rpm(&mut self, message: &[u8]) -> Result<Bytes, ServerError> {
        let req = component::motor::v1::SetRpmRequest::decode(message)
            .map_err(|_| ServerError::from(GrpcError::RpcInvalidArgument))?;
        let mut motor = match self.robot.lock().unwrap().get_motor_by_name(req.name) {
            Some(m) => m,
            None => return Err(ServerError::from(GrpcError::RpcUnavailable)),
        };
        motor
            .set_rpm(req.rpm)
            .map_err(|err| ServerError::new(GrpcError::RpcInternal, Some(err.into())))?;
        let resp = component::motor::v1::SetRpmResponse {};
        GrpcServerInner::encode_message(resp)
    }

    fn motor_stop(&mut self, message: &[u8]) -> Result<Bytes, ServerError> {
        let req = component::motor::v1::StopRequest::decode(message)
            .map_err(|_| ServerError::from(GrpcError::RpcInvalidArgument))?;
        let motor = match self.robot.lock().unwrap().get_motor_by_name(req.name) {
            Some(m) => m,
            None => return Err(ServerError::from(GrpcError::RpcUnavailable)),
        };
        motor
            .lock()
            .unwrap()
            .stop()
            .map_err(|err| ServerError::new(GrpcError::RpcInternal, Some(err.into())))?;
        let resp = component::motor::v1::StopResponse {};
        GrpcServerInner::encode_message(resp)
    }

    fn servo_move(&mut self, message: &[u8]) -> Result<Bytes, ServerError> {
        let req = component::servo::v1::MoveRequest::decode(message)
            .map_err(|_| ServerError::from(GrpcError::RpcInvalidArgument))?;
        let servo = match self.robot.lock().unwrap().get_servo_by_name(req.name) {
            Some(s) => s,
            None => return Err(ServerError::from(GrpcError::RpcUnavailable)),
        };
        servo
            .lock()
            .unwrap()
            .move_to(req.angle_deg)
            .map_err(|err| ServerError::new(GrpcError::RpcInternal, Some(err.into())))?;
        let resp = component::servo::v1::MoveResponse {};
        GrpcServerInner::encode_message(resp)
    }

    fn servo_get_position(&mut self, message: &[u8]) -> Result<Bytes, ServerError> {
        let req = component::servo::v1::GetPositionRequest::decode(message)
            .map_err(|_| ServerError::from(GrpcError::RpcInvalidArgument))?;
        let servo = match self.robot.lock().unwrap().get_servo_by_name(req.name) {
            Some(s) => s,
            None => return Err(ServerError::from(GrpcError::RpcUnavailable)),
        };
        let pos = servo
            .lock()
            .unwrap()
            .get_position()
            .map_err(|err| ServerError::new(GrpcError::RpcInternal, Some(err.into())))?;
        let resp = component::servo::v1::GetPositionResponse { position_deg: pos };
        GrpcServerInner::encode_message(resp)
    }

    fn servo_is_moving(&mut self, message: &[u8]) -> Result<Bytes, ServerError> {
        let req = component::servo::v1::IsMovingRequest::decode(message)
            .map_err(|_| ServerError::from(GrpcError::RpcInvalidArgument))?;
        let servo = match self.robot.lock().unwrap().get_servo_by_name(req.name) {
            Some(s) => s,
            None => return Err(ServerError::from(GrpcError::RpcUnavailable)),
        };
        let resp = component::servo::v1::IsMovingResponse {
            is_moving: servo
                .lock()
                .unwrap()
                .is_moving()
                .map_err(|err| ServerError::new(GrpcError::RpcInternal, Some(err.into())))?,
        };
        GrpcServerInner::encode_message(resp)
    }

    fn servo_stop(&mut self, message: &[u8]) -> Result<Bytes, ServerError> {
        let req = component::servo::v1::StopRequest::decode(message)
            .map_err(|_| ServerError::from(GrpcError::RpcInvalidArgument))?;
        let servo = match self.robot.lock().unwrap().get_servo_by_name(req.name) {
            Some(m) => m,
            None => return Err(ServerError::from(GrpcError::RpcUnavailable)),
        };
        servo
            .lock()
            .unwrap()
            .stop()
            .map_err(|err| ServerError::new(GrpcError::RpcInternal, Some(err.into())))?;
        let resp = component::servo::v1::StopResponse {};
        GrpcServerInner::encode_message(resp)
    }

    fn servo_do_command(&mut self, message: &[u8]) -> Result<Bytes, ServerError> {
        let req = proto::common::v1::DoCommandRequest::decode(message)
            .map_err(|_| ServerError::from(GrpcError::RpcInvalidArgument))?;
        let servo = match self.robot.lock().unwrap().get_servo_by_name(req.name) {
            Some(m) => m,
            None => return Err(ServerError::from(GrpcError::RpcUnavailable)),
        };
        let res = servo
            .lock()
            .unwrap()
            .do_command(req.command)
            .map_err(|_| ServerError::from(GrpcError::RpcInvalidArgument))?;
        let resp = proto::common::v1::DoCommandResponse { result: res };
        GrpcServerInner::encode_message(resp)
    }

    fn board_get_digital_interrupt_value(&mut self, message: &[u8]) -> Result<Bytes, ServerError> {
        let req = component::board::v1::GetDigitalInterruptValueRequest::decode(message)
            .map_err(|_| ServerError::from(GrpcError::RpcInvalidArgument))?;
        let board = match self.robot.lock().unwrap().get_board_by_name(req.board_name) {
            Some(b) => b,
            None => return Err(ServerError::from(GrpcError::RpcUnavailable)),
        };
        let interrupt_pin = req
            .digital_interrupt_name
            .parse::<i32>()
            .map_err(|_| ServerError::from(GrpcError::RpcInvalidArgument))?;
        let value = board
            .get_digital_interrupt_value(interrupt_pin)
            .map_err(|err| ServerError::new(GrpcError::RpcInternal, Some(err.into())))?
            .into();
        let resp = component::board::v1::GetDigitalInterruptValueResponse { value };
        GrpcServerInner::encode_message(resp)
    }

    fn board_pwm(&mut self, message: &[u8]) -> Result<Bytes, ServerError> {
        let req = component::board::v1::PwmRequest::decode(message)
            .map_err(|_| ServerError::from(GrpcError::RpcInvalidArgument))?;
        let board = match self.robot.lock().unwrap().get_board_by_name(req.name) {
            Some(b) => b,
            None => return Err(ServerError::from(GrpcError::RpcUnavailable)),
        };
        let pin: i32 = req
            .pin
            .parse::<i32>()
            .map_err(|_| ServerError::from(GrpcError::RpcInvalidArgument))?;
        let duty_cycle_pct = board.get_pwm_duty(pin);
        let resp = component::board::v1::PwmResponse { duty_cycle_pct };
        GrpcServerInner::encode_message(resp)
    }

    fn board_pwm_frequency(&mut self, message: &[u8]) -> Result<Bytes, ServerError> {
        let req = component::board::v1::PwmFrequencyRequest::decode(message)
            .map_err(|_| ServerError::from(GrpcError::RpcInvalidArgument))?;
        let board = match self.robot.lock().unwrap().get_board_by_name(req.name) {
            Some(b) => b,
            None => return Err(ServerError::from(GrpcError::RpcUnavailable)),
        };
        let pin: i32 = req
            .pin
            .parse::<i32>()
            .map_err(|_| ServerError::from(GrpcError::RpcInvalidArgument))?;
        let frequency_hz = board
            .get_pwm_frequency(pin)
            .map_err(|err| ServerError::new(GrpcError::RpcInternal, Some(err.into())))?;
        let resp = component::board::v1::PwmFrequencyResponse { frequency_hz };
        GrpcServerInner::encode_message(resp)
    }

    fn board_read_analog_reader(&mut self, message: &[u8]) -> Result<Bytes, ServerError> {
        let req = component::board::v1::ReadAnalogReaderRequest::decode(message)
            .map_err(|_| ServerError::from(GrpcError::RpcInvalidArgument))?;
        let board = match self.robot.lock().unwrap().get_board_by_name(req.board_name) {
            Some(b) => b,
            None => return Err(ServerError::from(GrpcError::RpcUnavailable)),
        };
        let mut reader = board
            .get_analog_reader_by_name(req.analog_reader_name)
            .map_err(|err| ServerError::new(GrpcError::RpcUnavailable, Some(err.into())))?;
        let resolution = reader.resolution();
        let resp = component::board::v1::ReadAnalogReaderResponse {
            value: reader
                .read()
                .map_err(|err| ServerError::new(GrpcError::RpcInternal, Some(err.into())))?
                as i32,
            min_range: resolution.min_range,
            max_range: resolution.max_range,
            step_size: resolution.step_size,
        };
        GrpcServerInner::encode_message(resp)
    }

    fn board_set_pin(&mut self, message: &[u8]) -> Result<Bytes, ServerError> {
        let req = component::board::v1::SetGpioRequest::decode(message)
            .map_err(|_| ServerError::from(GrpcError::RpcInvalidArgument))?;
        let board = match self.robot.lock().unwrap().get_board_by_name(req.name) {
            Some(b) => b,
            None => return Err(ServerError::from(GrpcError::RpcUnavailable)),
        };

        let pin: i32 = req
            .pin
            .parse::<i32>()
            .map_err(|_| ServerError::from(GrpcError::RpcInvalidArgument))?;
        let is_high = req.high;
        board
            .lock()
            .unwrap()
            .set_gpio_pin_level(pin, is_high)
            .map_err(|err| ServerError::new(GrpcError::RpcInternal, Some(err.into())))?;
        let resp = component::board::v1::SetGpioResponse {};
        GrpcServerInner::encode_message(resp)
    }

    fn board_set_pwm(&mut self, message: &[u8]) -> Result<Bytes, ServerError> {
        let req = component::board::v1::SetPwmRequest::decode(message)
            .map_err(|_| ServerError::from(GrpcError::RpcInvalidArgument))?;
        let mut board = match self.robot.lock().unwrap().get_board_by_name(req.name) {
            Some(b) => b,
            None => return Err(ServerError::from(GrpcError::RpcUnavailable)),
        };
        let pin: i32 = req
            .pin
            .parse::<i32>()
            .map_err(|_| ServerError::from(GrpcError::RpcInvalidArgument))?;

        // ignore error to match behavior on RDK
        let _ = board.set_pwm_duty(pin, req.duty_cycle_pct);

        let resp = component::board::v1::SetPwmResponse {};
        GrpcServerInner::encode_message(resp)
    }

    fn board_set_pwm_frequency(&mut self, message: &[u8]) -> Result<Bytes, ServerError> {
        let req = component::board::v1::SetPwmFrequencyRequest::decode(message)
            .map_err(|_| ServerError::from(GrpcError::RpcInvalidArgument))?;
        let mut board = match self.robot.lock().unwrap().get_board_by_name(req.name) {
            Some(b) => b,
            None => return Err(ServerError::from(GrpcError::RpcUnavailable)),
        };
        let pin: i32 = req
            .pin
            .parse::<i32>()
            .map_err(|_| ServerError::from(GrpcError::RpcInvalidArgument))?;

        // ignore error to match behavior on RDK
        let _ = board.set_pwm_frequency(pin, req.frequency_hz);
        let resp = component::board::v1::SetPwmFrequencyResponse {};
        GrpcServerInner::encode_message(resp)
    }

    fn board_set_power_mode(&mut self, message: &[u8]) -> Result<Bytes, ServerError> {
        let req = component::board::v1::SetPowerModeRequest::decode(message)
            .map_err(|_| ServerError::from(GrpcError::RpcInvalidArgument))?;
        let pm = req.power_mode();

        if pm == component::board::v1::PowerMode::Unspecified {
            return Err(ServerError::from(GrpcError::RpcInvalidArgument));
        }

        let dur = match req.duration {
            Some(dur) => match Duration::try_from(dur) {
                Ok(converted) => Some(converted),
                Err(_) => return Err(ServerError::from(GrpcError::RpcInvalidArgument)),
            },
            None => None,
        };

        let board = match self.robot.lock().unwrap().get_board_by_name(req.name) {
            Some(b) => b,
            None => return Err(ServerError::from(GrpcError::RpcUnavailable)),
        };

        board
            .lock()
            .unwrap()
            .set_power_mode(pm, dur)
            .map_err(|err| ServerError::new(GrpcError::RpcInternal, Some(err.into())))?;

        let resp = component::board::v1::SetPowerModeResponse {};
        GrpcServerInner::encode_message(resp)
    }

    fn board_get_pin(&mut self, message: &[u8]) -> Result<Bytes, ServerError> {
        let req = component::board::v1::GetGpioRequest::decode(message)
            .map_err(|_| ServerError::from(GrpcError::RpcInvalidArgument))?;
        let board = match self.robot.lock().unwrap().get_board_by_name(req.name) {
            Some(b) => b,
            None => return Err(ServerError::from(GrpcError::RpcUnavailable)),
        };

        let pin: i32 = req
            .pin
            .parse::<i32>()
            .map_err(|_| ServerError::from(GrpcError::RpcInvalidArgument))?;
        let level = board
            .lock()
            .unwrap()
            .get_gpio_level(pin)
            .map_err(|err| ServerError::new(GrpcError::RpcInternal, Some(err.into())))?;
        let resp = component::board::v1::GetGpioResponse { high: level };
        GrpcServerInner::encode_message(resp)
    }

    fn board_do_command(&mut self, message: &[u8]) -> Result<Bytes, ServerError> {
        let req = proto::common::v1::DoCommandRequest::decode(message)
            .map_err(|_| ServerError::from(GrpcError::RpcInvalidArgument))?;
        let board = match self.robot.lock().unwrap().get_board_by_name(req.name) {
            Some(m) => m,
            None => return Err(ServerError::from(GrpcError::RpcUnavailable)),
        };
        let res = board
            .lock()
            .unwrap()
            .do_command(req.command)
            .map_err(|_| ServerError::from(GrpcError::RpcInvalidArgument))?;
        let resp = proto::common::v1::DoCommandResponse { result: res };
        GrpcServerInner::encode_message(resp)
    }

    fn button_push(&mut self, message: &[u8]) -> Result<Bytes, ServerError> {
        let req = component::button::v1::PushRequest::decode(message)
            .map_err(|_| ServerError::from(GrpcError::RpcInvalidArgument))?;
        let button = match self.robot.lock().unwrap().get_button_by_name(req.name) {
            Some(b) => b,
            None => return Err(ServerError::from(GrpcError::RpcUnavailable)),
        };

        button
            .lock()
            .unwrap()
            .push()
            .map_err(|err| ServerError::new(GrpcError::RpcInternal, Some(err.into())))?;
        let resp = component::button::v1::PushResponse {};
        GrpcServerInner::encode_message(resp)
    }

    fn button_do_command(&mut self, message: &[u8]) -> Result<Bytes, ServerError> {
        let req = proto::common::v1::DoCommandRequest::decode(message)
            .map_err(|_| ServerError::from(GrpcError::RpcInvalidArgument))?;
        let button = match self.robot.lock().unwrap().get_button_by_name(req.name) {
            Some(m) => m,
            None => return Err(ServerError::from(GrpcError::RpcUnavailable)),
        };
        let res = button
            .lock()
            .unwrap()
            .do_command(req.command)
            .map_err(|err| ServerError::new(GrpcError::RpcInternal, Some(err.into())))?;
        let resp = proto::common::v1::DoCommandResponse { result: res };
        GrpcServerInner::encode_message(resp)
    }

    fn generic_component_do_command(&mut self, message: &[u8]) -> Result<Bytes, ServerError> {
        let req = proto::common::v1::DoCommandRequest::decode(message)
            .map_err(|_| ServerError::from(GrpcError::RpcInvalidArgument))?;
        let component = match self
            .robot
            .lock()
            .unwrap()
            .get_generic_component_by_name(req.name)
        {
            Some(c) => c,
            None => return Err(ServerError::from(GrpcError::RpcUnavailable)),
        };
        let res = component
            .lock()
            .unwrap()
            .do_command(req.command)
            .map_err(|err| ServerError::new(GrpcError::RpcInternal, Some(err.into())))?;
        let resp = proto::common::v1::DoCommandResponse { result: res };
        GrpcServerInner::encode_message(resp)
    }

    fn sensor_get_readings(&mut self, message: &[u8]) -> Result<Bytes, ServerError> {
        let req = proto::common::v1::GetReadingsRequest::decode(message)
            .map_err(|_| ServerError::from(GrpcError::RpcInvalidArgument))?;
        let sensor = match self.robot.lock().unwrap().get_sensor_by_name(req.name) {
            Some(b) => b,
            None => return Err(ServerError::from(GrpcError::RpcUnavailable)),
        };

        let readings = sensor
            .lock()
            .unwrap()
            .get_generic_readings()
            .map_err(|err| ServerError::new(GrpcError::RpcInternal, Some(err.into())))?;
        let resp = proto::common::v1::GetReadingsResponse { readings };
        GrpcServerInner::encode_message(resp)
    }

    fn sensor_do_command(&mut self, message: &[u8]) -> Result<Bytes, ServerError> {
        let req = proto::common::v1::DoCommandRequest::decode(message)
            .map_err(|_| ServerError::from(GrpcError::RpcInvalidArgument))?;
        let sensor = match self.robot.lock().unwrap().get_sensor_by_name(req.name) {
            Some(m) => m,
            None => return Err(ServerError::from(GrpcError::RpcUnavailable)),
        };
        let res = sensor
            .lock()
            .unwrap()
            .do_command(req.command)
            .map_err(|_| ServerError::from(GrpcError::RpcInvalidArgument))?;
        let resp = proto::common::v1::DoCommandResponse { result: res };
        GrpcServerInner::encode_message(resp)
    }

    fn movement_sensor_get_position(&mut self, message: &[u8]) -> Result<Bytes, ServerError> {
        let req = component::movement_sensor::v1::GetPositionRequest::decode(message)
            .map_err(|_| ServerError::from(GrpcError::RpcInvalidArgument))?;
        let m_sensor = match self
            .robot
            .lock()
            .unwrap()
            .get_movement_sensor_by_name(req.name)
        {
            Some(b) => b,
            None => return Err(ServerError::from(GrpcError::RpcUnavailable)),
        };
        let position = m_sensor
            .lock()
            .unwrap()
            .get_position()
            .map_err(|err| ServerError::new(GrpcError::RpcInternal, Some(err.into())))?;
        let resp = component::movement_sensor::v1::GetPositionResponse::from(position);
        GrpcServerInner::encode_message(resp)
    }

    fn movement_sensor_get_linear_velocity(
        &mut self,
        message: &[u8],
    ) -> Result<Bytes, ServerError> {
        let req = component::movement_sensor::v1::GetLinearVelocityRequest::decode(message)
            .map_err(|_| ServerError::from(GrpcError::RpcInvalidArgument))?;
        let m_sensor = match self
            .robot
            .lock()
            .unwrap()
            .get_movement_sensor_by_name(req.name)
        {
            Some(b) => b,
            None => return Err(ServerError::from(GrpcError::RpcUnavailable)),
        };
        let l_vel = m_sensor
            .lock()
            .unwrap()
            .get_linear_velocity()
            .map_err(|err| ServerError::new(GrpcError::RpcInternal, Some(err.into())))?;
        let l_vel_msg = proto::common::v1::Vector3::from(l_vel);
        let resp = component::movement_sensor::v1::GetLinearVelocityResponse {
            linear_velocity: Some(l_vel_msg),
        };
        GrpcServerInner::encode_message(resp)
    }

    fn movement_sensor_get_angular_velocity(
        &mut self,
        message: &[u8],
    ) -> Result<Bytes, ServerError> {
        let req = component::movement_sensor::v1::GetAngularVelocityRequest::decode(message)
            .map_err(|_| ServerError::from(GrpcError::RpcInvalidArgument))?;
        let m_sensor = match self
            .robot
            .lock()
            .unwrap()
            .get_movement_sensor_by_name(req.name)
        {
            Some(b) => b,
            None => return Err(ServerError::from(GrpcError::RpcUnavailable)),
        };
        let a_vel = m_sensor
            .lock()
            .unwrap()
            .get_angular_velocity()
            .map_err(|err| ServerError::new(GrpcError::RpcInternal, Some(err.into())))?;
        let a_vel_msg = proto::common::v1::Vector3::from(a_vel);
        let resp = component::movement_sensor::v1::GetAngularVelocityResponse {
            angular_velocity: Some(a_vel_msg),
        };
        GrpcServerInner::encode_message(resp)
    }

    fn movement_sensor_get_linear_acceleration(
        &mut self,
        message: &[u8],
    ) -> Result<Bytes, ServerError> {
        let req = component::movement_sensor::v1::GetLinearAccelerationRequest::decode(message)
            .map_err(|_| ServerError::from(GrpcError::RpcInvalidArgument))?;
        let m_sensor = match self
            .robot
            .lock()
            .unwrap()
            .get_movement_sensor_by_name(req.name)
        {
            Some(b) => b,
            None => return Err(ServerError::from(GrpcError::RpcUnavailable)),
        };
        let l_acc = m_sensor
            .lock()
            .unwrap()
            .get_linear_acceleration()
            .map_err(|err| ServerError::new(GrpcError::RpcInternal, Some(err.into())))?;
        let l_acc_msg = proto::common::v1::Vector3::from(l_acc);
        let resp = component::movement_sensor::v1::GetLinearAccelerationResponse {
            linear_acceleration: Some(l_acc_msg),
        };
        GrpcServerInner::encode_message(resp)
    }

    fn movement_sensor_get_compass_heading(
        &mut self,
        message: &[u8],
    ) -> Result<Bytes, ServerError> {
        let req = component::movement_sensor::v1::GetCompassHeadingRequest::decode(message)
            .map_err(|_| ServerError::from(GrpcError::RpcInvalidArgument))?;
        let m_sensor = match self
            .robot
            .lock()
            .unwrap()
            .get_movement_sensor_by_name(req.name)
        {
            Some(b) => b,
            None => return Err(ServerError::from(GrpcError::RpcUnavailable)),
        };
        let heading = m_sensor
            .lock()
            .unwrap()
            .get_compass_heading()
            .map_err(|err| ServerError::new(GrpcError::RpcInternal, Some(err.into())))?;
        let resp = component::movement_sensor::v1::GetCompassHeadingResponse { value: heading };
        GrpcServerInner::encode_message(resp)
    }

    fn movement_sensor_get_properties(&mut self, message: &[u8]) -> Result<Bytes, ServerError> {
        let req = component::movement_sensor::v1::GetPropertiesRequest::decode(message)
            .map_err(|_| ServerError::from(GrpcError::RpcInvalidArgument))?;
        let m_sensor = match self
            .robot
            .lock()
            .unwrap()
            .get_movement_sensor_by_name(req.name)
        {
            Some(b) => b,
            None => return Err(ServerError::from(GrpcError::RpcUnavailable)),
        };
        let props = m_sensor.lock().unwrap().get_properties();
        let resp = component::movement_sensor::v1::GetPropertiesResponse::from(props);
        GrpcServerInner::encode_message(resp)
    }

    fn movement_sensor_get_accuracy(&mut self, _message: &[u8]) -> Result<Bytes, ServerError> {
        Err(ServerError::from(GrpcError::RpcUnimplemented))
    }

    fn movement_sensor_get_orientation(&mut self, _message: &[u8]) -> Result<Bytes, ServerError> {
        Err(ServerError::from(GrpcError::RpcUnimplemented))
    }

    fn movement_sensor_get_readings(&mut self, message: &[u8]) -> Result<Bytes, ServerError> {
        let req = proto::common::v1::GetReadingsRequest::decode(message)
            .map_err(|_| ServerError::from(GrpcError::RpcInvalidArgument))?;
        let m_sensor = match self
            .robot
            .lock()
            .unwrap()
            .get_movement_sensor_by_name(req.name)
        {
            Some(b) => b,
            None => return Err(ServerError::from(GrpcError::RpcUnavailable)),
        };

        let readings = m_sensor
            .lock()
            .unwrap()
            .get_generic_readings()
            .map_err(|err| ServerError::new(GrpcError::RpcInternal, Some(err.into())))?;
        let resp = proto::common::v1::GetReadingsResponse { readings };
        GrpcServerInner::encode_message(resp)
    }

    fn movement_sensor_do_command(&mut self, message: &[u8]) -> Result<Bytes, ServerError> {
        let req = proto::common::v1::DoCommandRequest::decode(message)
            .map_err(|_| ServerError::from(GrpcError::RpcInvalidArgument))?;
        let movement_sensor = match self
            .robot
            .lock()
            .unwrap()
            .get_movement_sensor_by_name(req.name)
        {
            Some(m) => m,
            None => return Err(ServerError::from(GrpcError::RpcUnavailable)),
        };
        let res = movement_sensor
            .lock()
            .unwrap()
            .do_command(req.command)
            .map_err(|_| ServerError::from(GrpcError::RpcInvalidArgument))?;
        let resp = proto::common::v1::DoCommandResponse { result: res };
        GrpcServerInner::encode_message(resp)
    }

    fn base_move_straight(&mut self, _message: &[u8]) -> Result<Bytes, ServerError> {
        Err(ServerError::from(GrpcError::RpcUnimplemented))
    }

    fn base_spin(&mut self, _message: &[u8]) -> Result<Bytes, ServerError> {
        Err(ServerError::from(GrpcError::RpcUnimplemented))
    }

    fn base_set_velocity(&mut self, _: &[u8]) -> Result<Bytes, ServerError> {
        Err(ServerError::from(GrpcError::RpcUnimplemented))
    }

    fn base_is_moving(&mut self, message: &[u8]) -> Result<Bytes, ServerError> {
        let req = component::base::v1::IsMovingRequest::decode(message)
            .map_err(|_| ServerError::from(GrpcError::RpcInvalidArgument))?;
        let base = match self.robot.lock().unwrap().get_base_by_name(req.name) {
            Some(b) => b,
            None => return Err(ServerError::from(GrpcError::RpcUnavailable)),
        };
        let resp = component::base::v1::IsMovingResponse {
            is_moving: base
                .lock()
                .unwrap()
                .is_moving()
                .map_err(|err| ServerError::new(GrpcError::RpcInternal, Some(err.into())))?,
        };
        GrpcServerInner::encode_message(resp)
    }

    fn base_set_power(&mut self, message: &[u8]) -> Result<Bytes, ServerError> {
        let req = component::base::v1::SetPowerRequest::decode(message)
            .map_err(|_| ServerError::from(GrpcError::RpcInvalidArgument))?;
        let base = match self.robot.lock().unwrap().get_base_by_name(req.name) {
            Some(b) => b,
            None => return Err(ServerError::from(GrpcError::RpcUnavailable)),
        };
        base.lock()
            .unwrap()
            .set_power(
                &req.linear.unwrap_or_default(),
                &req.angular.unwrap_or_default(),
            )
            .map_err(|err| ServerError::new(GrpcError::RpcInternal, Some(err.into())))?;
        let resp = component::base::v1::SetPowerResponse {};
        GrpcServerInner::encode_message(resp)
    }

    fn base_stop(&mut self, message: &[u8]) -> Result<Bytes, ServerError> {
        let req = component::base::v1::StopRequest::decode(message)
            .map_err(|_| ServerError::from(GrpcError::RpcInvalidArgument))?;
        let base = match self.robot.lock().unwrap().get_base_by_name(req.name) {
            Some(b) => b,
            None => return Err(ServerError::from(GrpcError::RpcUnavailable)),
        };

        base.lock()
            .unwrap()
            .stop()
            .map_err(|err| ServerError::new(GrpcError::RpcInternal, Some(err.into())))?;
        let resp = component::base::v1::StopResponse {};
        GrpcServerInner::encode_message(resp)
    }

    fn encoder_get_properties(&mut self, message: &[u8]) -> Result<Bytes, ServerError> {
        let req = component::encoder::v1::GetPropertiesRequest::decode(message)
            .map_err(|_| ServerError::from(GrpcError::RpcInvalidArgument))?;
        let enc = match self.robot.lock().unwrap().get_encoder_by_name(req.name) {
            Some(e) => e,
            None => return Err(ServerError::from(GrpcError::RpcUnavailable)),
        };

        let props = enc.lock().unwrap().get_properties();
        let resp = component::encoder::v1::GetPropertiesResponse::from(props);
        GrpcServerInner::encode_message(resp)
    }

    fn encoder_get_position(&mut self, message: &[u8]) -> Result<Bytes, ServerError> {
        let req = component::encoder::v1::GetPositionRequest::decode(message)
            .map_err(|_| ServerError::from(GrpcError::RpcInvalidArgument))?;
        let name = req.name.clone();
        let pos_type = req.position_type();
        let enc = match self.robot.lock().unwrap().get_encoder_by_name(name) {
            Some(e) => e,
            None => return Err(ServerError::from(GrpcError::RpcUnavailable)),
        };
        let pos = enc
            .lock()
            .unwrap()
            .get_position(pos_type.into())
            .map_err(|err| ServerError::new(GrpcError::RpcInternal, Some(err.into())))?;
        let resp = component::encoder::v1::GetPositionResponse::from(pos);
        GrpcServerInner::encode_message(resp)
    }

    fn encoder_reset_position(&mut self, message: &[u8]) -> Result<Bytes, ServerError> {
        let req = component::encoder::v1::ResetPositionRequest::decode(message)
            .map_err(|_| ServerError::from(GrpcError::RpcInvalidArgument))?;
        let enc = match self.robot.lock().unwrap().get_encoder_by_name(req.name) {
            Some(e) => e,
            None => return Err(ServerError::from(GrpcError::RpcUnavailable)),
        };
        enc.lock()
            .unwrap()
            .reset_position()
            .map_err(|err| ServerError::new(GrpcError::RpcInternal, Some(err.into())))?;
        let resp = component::encoder::v1::ResetPositionResponse {};
        GrpcServerInner::encode_message(resp)
    }

    fn encoder_do_command(&mut self, message: &[u8]) -> Result<Bytes, ServerError> {
        let req = proto::common::v1::DoCommandRequest::decode(message)
            .map_err(|_| ServerError::from(GrpcError::RpcInvalidArgument))?;
        let encoder = match self.robot.lock().unwrap().get_encoder_by_name(req.name) {
            Some(m) => m,
            None => return Err(ServerError::from(GrpcError::RpcUnavailable)),
        };
        let res = encoder
            .lock()
            .unwrap()
            .do_command(req.command)
            .map_err(|_| ServerError::from(GrpcError::RpcInvalidArgument))?;
        let resp = proto::common::v1::DoCommandResponse { result: res };
        GrpcServerInner::encode_message(resp)
    }

    fn power_sensor_get_voltage(&mut self, message: &[u8]) -> Result<Bytes, ServerError> {
        let req = component::power_sensor::v1::GetVoltageRequest::decode(message)
            .map_err(|_| ServerError::from(GrpcError::RpcInvalidArgument))?;
        let power_sensor = match self
            .robot
            .lock()
            .unwrap()
            .get_power_sensor_by_name(req.name)
        {
            Some(s) => s,
            None => return Err(ServerError::from(GrpcError::RpcUnavailable)),
        };
        let resp: component::power_sensor::v1::GetVoltageResponse = power_sensor
            .lock()
            .unwrap()
            .get_voltage()
            .map_err(|err| ServerError::new(GrpcError::RpcInternal, Some(err.into())))?
            .into();
        GrpcServerInner::encode_message(resp)
    }

    fn power_sensor_get_current(&mut self, message: &[u8]) -> Result<Bytes, ServerError> {
        let req = component::power_sensor::v1::GetCurrentRequest::decode(message)
            .map_err(|_| ServerError::from(GrpcError::RpcInvalidArgument))?;
        let power_sensor = match self
            .robot
            .lock()
            .unwrap()
            .get_power_sensor_by_name(req.name)
        {
            Some(s) => s,
            None => return Err(ServerError::from(GrpcError::RpcUnavailable)),
        };
        let resp: component::power_sensor::v1::GetCurrentResponse = power_sensor
            .lock()
            .unwrap()
            .get_current()
            .map_err(|err| ServerError::new(GrpcError::RpcInternal, Some(err.into())))?
            .into();
        GrpcServerInner::encode_message(resp)
    }

    fn power_sensor_get_power(&mut self, message: &[u8]) -> Result<Bytes, ServerError> {
        let req = component::power_sensor::v1::GetPowerRequest::decode(message)
            .map_err(|_| ServerError::from(GrpcError::RpcInvalidArgument))?;
        let power_sensor = match self
            .robot
            .lock()
            .unwrap()
            .get_power_sensor_by_name(req.name)
        {
            Some(s) => s,
            None => return Err(ServerError::from(GrpcError::RpcUnavailable)),
        };
        let resp = component::power_sensor::v1::GetPowerResponse {
            watts: power_sensor
                .lock()
                .unwrap()
                .get_power()
                .map_err(|err| ServerError::new(GrpcError::RpcInternal, Some(err.into())))?,
        };
        GrpcServerInner::encode_message(resp)
    }

    fn power_sensor_get_readings(&mut self, message: &[u8]) -> Result<Bytes, ServerError> {
        let req = proto::common::v1::GetReadingsRequest::decode(message)
            .map_err(|_| ServerError::from(GrpcError::RpcInvalidArgument))?;
        let power_sensor = match self
            .robot
            .lock()
            .unwrap()
            .get_power_sensor_by_name(req.name)
        {
            Some(s) => s,
            None => return Err(ServerError::from(GrpcError::RpcUnavailable)),
        };

        let readings = power_sensor
            .lock()
            .unwrap()
            .get_generic_readings()
            .map_err(|err| ServerError::new(GrpcError::RpcInternal, Some(err.into())))?;
        let resp = proto::common::v1::GetReadingsResponse { readings };
        GrpcServerInner::encode_message(resp)
    }

    fn power_sensor_do_command(&mut self, message: &[u8]) -> Result<Bytes, ServerError> {
        let req = proto::common::v1::DoCommandRequest::decode(message)
            .map_err(|_| ServerError::from(GrpcError::RpcInvalidArgument))?;
        let power_sensor = match self
            .robot
            .lock()
            .unwrap()
            .get_power_sensor_by_name(req.name)
        {
            Some(m) => m,
            None => return Err(ServerError::from(GrpcError::RpcUnavailable)),
        };
        let res = power_sensor
            .lock()
            .unwrap()
            .do_command(req.command)
            .map_err(|_| ServerError::from(GrpcError::RpcInvalidArgument))?;
        let resp = proto::common::v1::DoCommandResponse { result: res };
        GrpcServerInner::encode_message(resp)
    }

<<<<<<< HEAD
=======
    fn switch_set_position(&mut self, message: &[u8]) -> Result<Bytes, ServerError> {
        let req = component::switch::v1::SetPositionRequest::decode(message)
            .map_err(|_| ServerError::from(GrpcError::RpcInvalidArgument))?;
        let switch = match self.robot.lock().unwrap().get_switch_by_name(req.name) {
            Some(m) => m,
            None => return Err(ServerError::from(GrpcError::RpcUnavailable)),
        };
        switch
            .lock()
            .unwrap()
            .set_position(req.position)
            .map_err(|err| ServerError::new(GrpcError::RpcInternal, Some(err.into())))?;
        let resp = component::switch::v1::SetPositionResponse {};
        GrpcServerInner::encode_message(resp)
    }

    fn switch_get_position(&mut self, message: &[u8]) -> Result<Bytes, ServerError> {
        let req = component::switch::v1::GetPositionRequest::decode(message)
            .map_err(|_| ServerError::from(GrpcError::RpcInvalidArgument))?;
        let switch = match self.robot.lock().unwrap().get_switch_by_name(req.name) {
            Some(m) => m,
            None => return Err(ServerError::from(GrpcError::RpcUnavailable)),
        };
        let position = switch
            .lock()
            .unwrap()
            .get_position()
            .map_err(|err| ServerError::new(GrpcError::RpcInternal, Some(err.into())))?;
        let resp = component::switch::v1::GetPositionResponse { position };
        GrpcServerInner::encode_message(resp)
    }

    fn switch_get_num_positions(&mut self, message: &[u8]) -> Result<Bytes, ServerError> {
        let req = component::switch::v1::GetNumberOfPositionsRequest::decode(message)
            .map_err(|_| ServerError::from(GrpcError::RpcInvalidArgument))?;
        let switch = match self.robot.lock().unwrap().get_switch_by_name(req.name) {
            Some(m) => m,
            None => return Err(ServerError::from(GrpcError::RpcUnavailable)),
        };
        let number_of_positions = switch
            .lock()
            .unwrap()
            .get_num_positions()
            .map_err(|err| ServerError::new(GrpcError::RpcInternal, Some(err.into())))?;

        let resp = component::switch::v1::GetNumberOfPositionsResponse {
            number_of_positions,
        };
        GrpcServerInner::encode_message(resp)
    }

    fn switch_do_command(&mut self, message: &[u8]) -> Result<Bytes, ServerError> {
        let req = proto::common::v1::DoCommandRequest::decode(message)
            .map_err(|_| ServerError::from(GrpcError::RpcInvalidArgument))?;
        let switch = match self.robot.lock().unwrap().get_switch_by_name(req.name) {
            Some(m) => m,
            None => return Err(ServerError::from(GrpcError::RpcUnavailable)),
        };
        let res = switch
            .lock()
            .unwrap()
            .do_command(req.command)
            .map_err(|err| ServerError::new(GrpcError::RpcInternal, Some(err.into())))?;
        let resp = proto::common::v1::DoCommandResponse { result: res };
        GrpcServerInner::encode_message(resp)
    }

    fn robot_status_stream(
        &mut self,
        message: &[u8],
    ) -> Result<(Bytes, std::time::Instant), ServerError> {
        let req = robot::v1::StreamStatusRequest::decode(message)
            .map_err(|_| ServerError::from(GrpcError::RpcInvalidArgument))?;
        let duration = Instant::now()
            + TryInto::<Duration>::try_into(req.every.unwrap())
                .map_err(|_| ServerError::from(GrpcError::RpcInvalidArgument))?;
        // fake a GetStatusRequest because local robot expect this
        let req = robot::v1::GetStatusRequest {
            resource_names: req.resource_names,
        };
        let status = robot::v1::StreamStatusResponse {
            status: self
                .robot
                .lock()
                .unwrap()
                .get_status(req)
                .map_err(|err| ServerError::new(GrpcError::RpcInternal, Some(err.into())))?,
        };
        GrpcServerInner::encode_message(status).map(|b| (b, duration))
    }

>>>>>>> 0ab8181c
    // robot_get_operations returns an empty response since operations are not yet
    // supported on micro-rdk
    fn robot_get_operations(&mut self, _: &[u8]) -> Result<Bytes, ServerError> {
        let operation = robot::v1::GetOperationsResponse::default();
        GrpcServerInner::encode_message(operation)
    }

    // robot_shutdown will not return anything because will restart
    fn robot_shutdown(&mut self, _: &[u8]) -> ! {
        #[cfg(feature = "native")]
        std::process::exit(0);
        #[cfg(feature = "esp32")]
        unsafe {
            crate::esp32::esp_idf_svc::sys::esp_restart();
        }
    }

    fn robot_get_cloud_metadata(&mut self) -> Result<Bytes, ServerError> {
        let resp = self
            .robot
            .lock()
            .unwrap()
            .get_cloud_metadata()
            .map_err(|err| ServerError::new(GrpcError::RpcInternal, Some(err.into())))?;
        GrpcServerInner::encode_message(resp)
    }

    #[cfg(feature = "camera")]
    fn camera_get_image(&mut self, message: &[u8]) -> Result<Bytes, ServerError> {
        // TODO: Modify camera methods (ie `get_image`, `render_frame`) to return a data structure that can be passed into
        // `encode_message`, rather than re-implementing `encode_message` here. See
        // https://viam.atlassian.net/browse/RSDK-824
        let req = component::camera::v1::GetImageRequest::decode(message)
            .map_err(|_| ServerError::from(GrpcError::RpcInvalidArgument))?;

        let camera = self
            .robot
            .lock()
            .unwrap()
            .get_camera_by_name(req.name)
            .ok_or(GrpcError::RpcUnavailable)?;

        let image = camera
            .lock()
            .unwrap()
            .get_image()
            .map_err(|err| ServerError::new(GrpcError::RpcInternal, Some(err.into())))?;

        let resp = component::camera::v1::GetImageResponse {
            mime_type: "image/jpeg".to_string(),
            image,
        };
        GrpcServerInner::encode_message(resp)
    }

    #[cfg(feature = "camera")]
    fn camera_render_frame(&mut self, message: &[u8]) -> Result<Bytes, ServerError> {
        let req = component::camera::v1::RenderFrameRequest::decode(message)
            .map_err(|_| ServerError::from(GrpcError::RpcInvalidArgument))?;

        let camera = self
            .robot
            .lock()
            .unwrap()
            .get_camera_by_name(req.name)
            .ok_or(GrpcError::RpcUnavailable)?;

        let image = camera
            .lock()
            .unwrap()
            .get_image()
            .map_err(|err| ServerError::new(GrpcError::RpcInternal, Some(err.into())))?;

        let msg = crate::google::api::HttpBody {
            content_type: "image/jpeg".to_string(),
            data: image.to_vec(),
            ..Default::default()
        };
        GrpcServerInner::encode_message(msg)
    }

    #[cfg(feature = "camera")]
    fn camera_do_command(&mut self, message: &[u8]) -> Result<Bytes, ServerError> {
        let req = proto::common::v1::DoCommandRequest::decode(message)
            .map_err(|_| ServerError::from(GrpcError::RpcInvalidArgument))?;
        let camera = match self.robot.lock().unwrap().get_camera_by_name(req.name) {
            Some(m) => m,
            None => return Err(ServerError::from(GrpcError::RpcUnavailable)),
        };
        let res = camera
            .lock()
            .unwrap()
            .do_command(req.command)
            .map_err(|_| ServerError::from(GrpcError::RpcInvalidArgument))?;
        let resp = proto::common::v1::DoCommandResponse { result: res };
        GrpcServerInner::encode_message(resp)
    }

    fn get_version(&mut self) -> Result<Bytes, ServerError> {
        let resp = proto::robot::v1::GetVersionResponse {
            platform: "viam-micro-server".to_string(),
            version: env!("CARGO_PKG_VERSION").to_string(),
            api_version: proto::api_version::VIAM_API_VERSION.to_string(),
        };
        GrpcServerInner::encode_message(resp)
    }

    fn resource_names(&mut self, _unused_message: &[u8]) -> Result<Bytes, ServerError> {
        let rr = self
            .robot
            .lock()
            .unwrap()
            .get_resource_names()
            .map_err(|err| ServerError::new(GrpcError::RpcInternal, Some(err.into())))?;
        let rr = robot::v1::ResourceNamesResponse { resources: rr };
        GrpcServerInner::encode_message(rr)
    }

    fn signaling_service_optional_webrtc_config(
        &mut self,
        message: &[u8],
    ) -> Result<Bytes, ServerError> {
        let req = proto::rpc::webrtc::v1::OptionalWebRtcConfigRequest::decode(message)
            .map_err(|_| ServerError::from(GrpcError::RpcInvalidArgument))?;
        let result = match self.signaling_server {
            Some(ref ss) => ss.optional_webrtc_config(req),
            None => Err(ServerError::from(GrpcError::RpcUnimplemented)),
        }?;
        GrpcServerInner::encode_message(result)
    }

    fn signaling_service_call(
        self,
        message: &[u8],
    ) -> Pin<Box<dyn futures_lite::Stream<Item = Result<Bytes, ServerError>> + Sync + Send>> {
        let (sender, receiver) = async_channel::bounded::<Result<CallResponse, ServerError>>(1);

        match self.signaling_server {
            Some(ss) => {
                let cr = proto::rpc::webrtc::v1::CallRequest::decode(message);
                let ss = ss.clone();
                ss.executor
                    .clone()
                    .spawn(async move {
                        match cr {
                            // TODO(RSDK-9246): Build a combinator to make it easier to call a
                            // function shaped like SignalingServer::call where we might get a
                            // non-streamed Result or a streamed Result.
                            Ok(cr) => match ss.call(cr, sender.clone()).await {
                                Ok(()) => {
                                    sender.close();
                                }
                                Err(e) => {
                                    let _ = sender.send(Err(e)).await;
                                    sender.close();
                                }
                            },
                            Err(_) => {
                                let _ = sender
                                    .send(Err(ServerError::from(GrpcError::RpcInvalidArgument)))
                                    .await;
                                sender.close();
                            }
                        }
                    })
                    .detach();
            }
            None => {
                let _ = sender.send_blocking(Err(ServerError::from(GrpcError::RpcUnimplemented)));
                sender.close();
            }
        }

        Box::pin(receiver.map(move |result| match result {
            Ok(cr) => GrpcServerInner::encode_message(cr),
            Err(e) => Err(e),
        }))
    }

    fn signaling_service_call_update(&mut self, message: &[u8]) -> Result<Bytes, ServerError> {
        let req = proto::rpc::webrtc::v1::CallUpdateRequest::decode(message)
            .map_err(|_| ServerError::from(GrpcError::RpcInvalidArgument))?;
        let result = match self.signaling_server {
            Some(ref ss) => ss.call_update(req),
            None => Err(ServerError::from(GrpcError::RpcUnimplemented)),
        }?;
        GrpcServerInner::encode_message(result)
    }
}

impl<R> WebRtcGrpcService for GrpcServer<R>
where
    R: GrpcResponse + 'static,
{
    fn unary_rpc(&mut self, method: &str, data: &Bytes) -> Result<Bytes, ServerError> {
        let grpc = GrpcServerInner {
            robot: &self.robot,
            signaling_server: &self.signaling_server,
        };
        grpc.handle_unary_request(method, data)
            .map(|mut b| b.split_off(5))
    }
    fn server_stream_rpc(
        &mut self,
        method: &str,
        data: &Bytes,
    ) -> Result<(Bytes, Instant), ServerError> {
        log::debug!("stream req is {:?}, ", method);
        let mut grpc = GrpcServerInner {
            robot: &self.robot,
            signaling_server: &self.signaling_server,
        };
        grpc.handle_rpc_stream(method, data)
            .map(|mut dur| (dur.0.split_off(5), dur.1))
    }
}

impl<R> Service<Request<body::Incoming>> for GrpcServer<R>
where
    R: GrpcResponse + Body + Clone + 'static,
{
    type Response = Response<BoxBody<Bytes, GrpcError>>;
    type Error = GrpcError;
    type Future = Pin<Box<dyn Future<Output = Result<Self::Response, Self::Error>>>>;

    fn call(&self, req: Request<body::Incoming>) -> Self::Future {
        #[cfg(debug_assertions)]
        debug!("clone in Servive GRPC");
        let svc = self.clone();
        #[cfg(debug_assertions)]
        log::debug!("processing {:?}", req);
        Box::pin(async move {
            let (path, body) = req.into_parts();
            let msg = body
                .collect()
                .await
                .map_err(|_| GrpcError::RpcFailedPrecondition)?
                .to_bytes();

            let path = match path.uri.path_and_query() {
                Some(path) => path.as_str(),
                None => return Err(GrpcError::RpcInvalidArgument),
            };

            let grpc = GrpcServerInner {
                robot: &svc.robot,
                signaling_server: &svc.signaling_server,
            };

            type Stream = dyn futures_lite::Stream<Item = Result<Bytes, ServerError>> + Send + Sync;
            struct UnfoldState {
                trailers: HeaderMap,
                stream: Option<Pin<Box<Stream>>>,
            }

            let mut trailers = HeaderMap::new();
            trailers.insert("grpc-status", "0".parse().unwrap());
            let state = UnfoldState {
                trailers,
                stream: Some(match grpc.validate_rpc(&msg).map_err(ServerError::from) {
                    Ok(payload) => grpc.handle_request(path, payload),
                    Err(e) => Box::pin(futures_lite::stream::once(Err(e))),
                }),
            };

            let stream = futures_lite::stream::unfold(state, |mut state| async move {
                match state.stream {
                    Some(ref mut stream) => match stream.next().await {
                        Some(Ok(bytes)) => Some((Ok(Frame::<Bytes>::data(bytes)), state)),
                        Some(Err(e)) => {
                            state.trailers.insert("grpc-status", e.status_code().into());
                            state
                                .trailers
                                .insert("grpc-message", e.to_string().parse().unwrap());
                            let _ = state.stream.take();
                            Some((Ok(Frame::<Bytes>::trailers(state.trailers.clone())), state))
                        }
                        None => {
                            let _ = state.stream.take();
                            Some((Ok(Frame::<Bytes>::trailers(state.trailers.clone())), state))
                        }
                    },
                    None => None,
                }
            });

            Response::builder()
                .header("content-type", "application/grpc")
                .status(200)
                .body(BodyExt::boxed(StreamBody::new(stream)))
                .map_err(|_| GrpcError::RpcFailedPrecondition)
        })
    }
}
impl<R> Drop for GrpcServer<R> {
    fn drop(&mut self) {
        debug!("Server dropped");
    }
}
#[derive(Error, Debug, Clone, Copy)]
pub enum GrpcError {
    #[error("canceled rpc")]
    RpcCanceled = 1,
    #[error("unknown rpc")]
    Unknown = 2,
    #[error("invalid argument for this rpc")]
    RpcInvalidArgument = 3,
    #[error("rpc deadline exceeded")]
    RpcDeadlineExceeded = 4,
    #[error("rpc not found")]
    RpcNotFound = 5,
    #[error("rpc already exists")]
    RpcAlreadyExists = 6,
    #[error("permission denied")]
    RpcPermissionDenied = 7,
    #[error("resource exhausted")]
    RpcResourceExhausted = 8,
    #[error("failed precondition")]
    RpcFailedPrecondition = 9,
    #[error("aborted")]
    RpcAborted = 10,
    #[error("out of range")]
    RpcOutOfRange = 11,
    #[error("Unimplemented")]
    RpcUnimplemented = 12,
    #[error("internal")]
    RpcInternal = 13,
    #[error("unavailable")]
    RpcUnavailable = 14,
    #[error("data loss")]
    RpcDataLoss = 15,
    #[error("unauthenticated")]
    RpcUnauthenticated = 16,
}

impl GrpcError {
    pub fn to_status(self, message: String) -> Status {
        Status {
            code: self as i32,
            message,
            details: vec![],
        }
    }
}

impl From<Infallible> for GrpcError {
    fn from(_: Infallible) -> Self {
        unreachable!()
    }
}

#[derive(Debug, Error)]
pub struct ServerError {
    grpc_error: GrpcError,
    #[source]
    cause: Option<Box<dyn std::error::Error + Send + Sync>>,
}

impl ServerError {
    pub fn new(
        grpc_error: GrpcError,
        cause: Option<Box<dyn std::error::Error + Send + Sync>>,
    ) -> Self {
        Self { grpc_error, cause }
    }

    pub fn to_status(&self) -> Status {
        self.grpc_error.to_status(self.to_string())
    }

    pub fn status_code(&self) -> i32 {
        self.grpc_error as i32
    }
}

impl From<InvalidUri> for ServerError {
    fn from(value: InvalidUri) -> Self {
        Self::new(GrpcError::RpcUnavailable, Some(value.into()))
    }
}

impl From<GrpcError> for ServerError {
    fn from(grpc_error: GrpcError) -> Self {
        Self {
            grpc_error,
            cause: None,
        }
    }
}

impl fmt::Display for ServerError {
    fn fmt(&self, f: &mut fmt::Formatter<'_>) -> fmt::Result {
        match &self.cause {
            Some(err) => write!(f, "{}: {}", self.grpc_error, err),
            None => std::fmt::Display::fmt(&self.grpc_error, f),
        }
    }
}<|MERGE_RESOLUTION|>--- conflicted
+++ resolved
@@ -1318,8 +1318,6 @@
         GrpcServerInner::encode_message(resp)
     }
 
-<<<<<<< HEAD
-=======
     fn switch_set_position(&mut self, message: &[u8]) -> Result<Bytes, ServerError> {
         let req = component::switch::v1::SetPositionRequest::decode(message)
             .map_err(|_| ServerError::from(GrpcError::RpcInvalidArgument))?;
@@ -1387,31 +1385,6 @@
         GrpcServerInner::encode_message(resp)
     }
 
-    fn robot_status_stream(
-        &mut self,
-        message: &[u8],
-    ) -> Result<(Bytes, std::time::Instant), ServerError> {
-        let req = robot::v1::StreamStatusRequest::decode(message)
-            .map_err(|_| ServerError::from(GrpcError::RpcInvalidArgument))?;
-        let duration = Instant::now()
-            + TryInto::<Duration>::try_into(req.every.unwrap())
-                .map_err(|_| ServerError::from(GrpcError::RpcInvalidArgument))?;
-        // fake a GetStatusRequest because local robot expect this
-        let req = robot::v1::GetStatusRequest {
-            resource_names: req.resource_names,
-        };
-        let status = robot::v1::StreamStatusResponse {
-            status: self
-                .robot
-                .lock()
-                .unwrap()
-                .get_status(req)
-                .map_err(|err| ServerError::new(GrpcError::RpcInternal, Some(err.into())))?,
-        };
-        GrpcServerInner::encode_message(status).map(|b| (b, duration))
-    }
-
->>>>>>> 0ab8181c
     // robot_get_operations returns an empty response since operations are not yet
     // supported on micro-rdk
     fn robot_get_operations(&mut self, _: &[u8]) -> Result<Bytes, ServerError> {
