--- conflicted
+++ resolved
@@ -466,7 +466,6 @@
         // storage. If not, we should go straight to provisioning.
         //
         // truth table for 2nd check
-<<<<<<< HEAD
         // +------------------+---------------------+------------------+
         //| Has WifiManager  | Has Default Network  | Should provision |
         //+------------------+----------------------+------------------+
@@ -474,29 +473,13 @@
         //| true             | false                | true             |
         //| true             | true                 | false            |
         //+------------------+----------------------+------------------+
-        if !self.storage.has_robot_credentials()
-            || self
-                .wifi_manager
-                .as_ref()
-                .as_ref()
-                .is_some_and(|_| !self.storage.has_default_network())
-        {
-=======
-        // +------------------+------------------+------------------+
-        //| Has WifiManager  | Has Credential   | Should provision |
-        //+------------------+------------------+------------------+
-        //| false            | x                | false            |
-        //| true             | false            | true             |
-        //| true             | true             | false            |
-        //+------------------+------------------+------------------+
-
         let missing_robot_creds = !self.storage.has_robot_credentials();
         let missing_wifi_creds = self
             .wifi_manager
             .as_ref()
             .as_ref()
-            .is_some_and(|_| !self.storage.has_wifi_credentials());
-
+            .is_some_and(|_| !self.storage.has_default_network());
+      
         if missing_robot_creds || missing_wifi_creds {
             if missing_robot_creds {
                 log::warn!("no machine credentials found in storage - provisioning required");
@@ -504,8 +487,6 @@
             if missing_wifi_creds {
                 log::warn!("no wifi credentials found in storage - provisioning required");
             }
-
->>>>>>> cc7908ee
             self.provision().await;
         }
 
@@ -521,7 +502,7 @@
         // if wifi manager is configured loop forever until wifi is connected via
         // a the provisioned network or one from previously stored agent config
         if let Some(wifi) = self.wifi_manager.as_ref().as_ref() {
-<<<<<<< HEAD
+            log::info!("using stored wifi credentials to enter STA mode");
             let networks = self
                 .storage
                 .get_all_networks()
@@ -533,11 +514,6 @@
             log::info!("attempting to configure wifi according to network priority...");
             while wifi
                 .try_connect_by_priority(networks.clone())
-=======
-            log::info!("using stored wifi credentials to enter STA mode");
-            while let Err(err) = wifi
-                .set_sta_mode(self.storage.get_wifi_credentials().unwrap())
->>>>>>> cc7908ee
                 .await
                 .is_err()
             {}
