--- conflicted
+++ resolved
@@ -254,14 +254,8 @@
     // taken from its header for the purposes of timestamping configuration logs and returning
     // `last_reconfigured` values for resource statuses.
     pub async fn get_config(
-<<<<<<< HEAD
-        &self,
+        &mut self,
         ip: Option<Ipv4Addr>,
-    ) -> Result<(Box<ConfigResponse>, Option<DateTime<FixedOffset>>), AppClientError> {
-        let agent = ip.map(|ip| AgentInfo {
-=======
-        &mut self,
-        ip: Ipv4Addr,
     ) -> Result<
         (
             AppClientConfig,
@@ -270,8 +264,7 @@
         ),
         AppClientError,
     > {
-        let agent = AgentInfo {
->>>>>>> 3dfc5341
+        let agent = ip.map(|ip| AgentInfo {
             os: "esp32".to_string(),
             host: "esp32".to_string(),
             ips: vec![ip.to_string()],
