--- conflicted
+++ resolved
@@ -54,15 +54,14 @@
         let _ = self.last_connection_attempt.insert(info);
         self
     }
-<<<<<<< HEAD
     pub(crate) fn with_last_error(mut self, error: String) -> Self {
         let _ = self.last_error.insert(error);
         self
     }
-    pub(crate) fn build<S: CredentialStorage + Clone>(self, storage: S) -> ProvisioningService<S> {
-=======
-    fn build<S: RobotCredentialStorage + Clone>(self, storage: S) -> ProvisioningService<S> {
->>>>>>> 9f54d16e
+    pub(crate) fn build<S: RobotCredentialStorage + Clone>(
+        self,
+        storage: S,
+    ) -> ProvisioningService<S> {
         ProvisioningService {
             provisioning_info: Rc::new(self.provisioning_info),
             last_connection_attempt: Rc::new(self.last_connection_attempt),
