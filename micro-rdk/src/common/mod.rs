--- conflicted
+++ resolved
@@ -85,13 +85,9 @@
 #[cfg(feature = "data")]
 pub mod data_collector;
 #[cfg(feature = "data")]
-<<<<<<< HEAD
+pub mod data_manager;
+#[cfg(feature = "data")]
 pub mod data_store;
 
 #[cfg(feature = "provisioning")]
-pub mod provisioning;
-=======
-pub mod data_manager;
-#[cfg(feature = "data")]
-pub mod data_store;
->>>>>>> 4835040c
+pub mod provisioning;