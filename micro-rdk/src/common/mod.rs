//! Structs, traits, and utils to develop [component](https://docs.viam.com/components/)
//! drivers.
//!
//! # Components
//! - [actuator]
//! - [base]
//! - [board]
//! - [camera]
//! - [encoder]
//! - [motor]
//! - [movement_sensor]
//! - [sensor]
//! - [servo]
//!
//! # Utils
//! - [grpc]
//! - [grpc_client]
//! - [i2c]
//! - [webrtc]
//! - [conn]
//!
//!
//! General Purpose Drivers
//! - [adxl345]
//! - [gpio_motor]
//! - [ina]
//! - [mpu6050]

pub mod actuator;
#[cfg(feature = "builtin-components")]
pub mod adxl345;
pub mod analog;
pub mod app_client;
pub mod base;
pub mod board;
pub mod camera;
pub mod config;
pub mod digital_interrupt;
pub mod encoder;
pub mod entry;
pub mod generic;
#[cfg(feature = "builtin-components")]
pub mod gpio_motor;
#[cfg(feature = "builtin-components")]
pub mod gpio_servo;
pub mod grpc;
pub mod grpc_client;
pub mod i2c;
#[cfg(feature = "builtin-components")]
pub mod ina;
pub mod log;
pub mod math_utils;
#[cfg(feature = "builtin-components")]
pub mod moisture_sensor;
pub mod motor;
pub mod movement_sensor;
#[cfg(feature = "builtin-components")]
pub mod mpu6050;
pub mod power_sensor;
pub mod registry;
pub mod robot;
pub mod sensor;
pub mod servo;
pub mod status;
#[cfg(feature = "builtin-components")]
pub mod wheeled_base;
pub mod webrtc {
    pub mod api;
    pub mod candidates;
    pub mod certificate;
    pub mod dtls;
    pub mod exec;
    pub mod grpc;
    pub mod ice;
    pub mod io;
    pub mod sctp;
    pub mod udp_mux;
}
pub mod conn {
    pub mod errors;
    pub mod mdns;
    pub mod server;
    mod utils;
}
#[cfg(feature = "data")]
pub mod data_collector;
<<<<<<< HEAD

#[cfg(feature = "provisioning")]
pub mod provisioning;
=======
#[cfg(feature = "data")]
pub mod data_store;
>>>>>>> 7279ddc0
<|MERGE_RESOLUTION|>--- conflicted
+++ resolved
@@ -84,11 +84,8 @@
 }
 #[cfg(feature = "data")]
 pub mod data_collector;
-<<<<<<< HEAD
+#[cfg(feature = "data")]
+pub mod data_store;
 
 #[cfg(feature = "provisioning")]
-pub mod provisioning;
-=======
-#[cfg(feature = "data")]
-pub mod data_store;
->>>>>>> 7279ddc0
+pub mod provisioning;