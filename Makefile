SHELL := /bin/bash
VIAM_API_VERSION := v0.1.394

DATE := $(shell date +%F)
IMAGE_BASE = ghcr.io/viamrobotics/micro-rdk-dev-env

default: build-esp32-bin

clean:
	cargo clean

all: clean build-esp32-bin build-native

buf-clean:
	find micro-rdk/src/gen -type f \( -iname "*.rs" \) -delete

buf: buf-clean
	buf generate buf.build/viamrobotics/goutils --template micro-rdk/buf.gen.yaml
	buf generate buf.build/googleapis/googleapis --template micro-rdk/buf.gen.yaml --path google/rpc --path google/api
	buf generate buf.build/viamrobotics/api:${VIAM_API_VERSION} --template micro-rdk/buf.gen.yaml
	printf "// AUTO-GENERATED CODE; DO NOT DELETE OR EDIT\npub const VIAM_API_VERSION: &str = \"${VIAM_API_VERSION}\";\n" > micro-rdk/src/gen/api_version.rs
	buf generate buf.build/protocolbuffers/wellknowntypes --template micro-rdk/buf.gen.yaml

license-finder:
	license_finder

build:
	cargo +esp build  -p micro-rdk-server --bin micro-rdk-server-esp32 --target=xtensa-esp32-espidf  -Zbuild-std=std,panic_abort

build-native:
	cargo build -p micro-rdk-server --bin micro-rdk-server-native

build-installer:
	cargo build -p micro-rdk-installer --bin micro-rdk-installer --release

native:
	cargo run -p micro-rdk-server --bin micro-rdk-server-native

build-qemu:
	cargo +esp build -p micro-rdk-server --bin micro-rdk-server-esp32  --features qemu --target=xtensa-esp32-espidf -Zbuild-std=std,panic_abort && cargo +esp espflash save-image --package micro-rdk-server --features qemu --merge --chip esp32 target/xtensa-esp32-espidf/debug/debug.bin -T micro-rdk-server/esp32/partitions.csv -s 4mb  --bin micro-rdk-server-esp32 --target=xtensa-esp32-espidf -Zbuild-std=std,panic_abort


sim-local: build-qemu
ifndef QEMU_ESP32_XTENSA
	$(error QEMU_ESP32_XTENSA is not set)
endif
	pkill qemu || true
	$(QEMU_ESP32_XTENSA)/qemu-system-xtensa -nographic -machine esp32 -gdb tcp::3334 -nic user,model=open_eth,hostfwd=udp::-:61205,hostfwd=tcp::12346-:12346 -drive file=target/xtensa-esp32-espidf/debug/debug.bin,if=mtd,format=raw -m 4m

# debug-local is identical to sim-local, except the `-S` at the end means "wait until a debugger is
# attached before starting."
debug-local: build-qemu
ifndef QEMU_ESP32_XTENSA
	$(error QEMU_ESP32_XTENSA is not set)
endif
	pkill qemu || true
	$(QEMU_ESP32_XTENSA)/qemu-system-xtensa -nographic -machine esp32 -gdb tcp::3334 -nic user,model=open_eth,hostfwd=udp::-:61205,hostfwd=tcp::12346-:12346 -drive file=target/xtensa-esp32-espidf/debug/debug.bin,if=mtd,format=raw -S -m 4m

test:
	cargo test --workspace --tests --no-fail-fast --features native

clippy-native:
	cargo clippy --workspace --no-deps --locked --all-targets --features native  -- -Dwarnings

clippy-esp32:
	cargo +esp clippy -p micro-rdk-server --bin micro-rdk-server-esp32 --target=xtensa-esp32-espidf -Zbuild-std=std,panic_abort --release -- -Dwarnings
	cargo +esp clippy -p micro-rdk-ffi --target=xtensa-esp32-espidf -Zbuild-std=std,panic_abort --release -- -Dwarnings

format:
	cargo fmt --all -- --check

doc:
	cargo doc --no-default-features --features esp32 --target=xtensa-esp32-espidf -Zbuild-std=std,panic_abort --workspace --exclude micro-rdk-macros

doc-open:
	cargo doc --no-default-features --features esp32 --target=xtensa-esp32-espidf -Zbuild-std=std,panic_abort --open

build-esp32-bin:
	cargo +esp espflash save-image \
		--skip-update-check \
		--package=micro-rdk-server \
		--chip=esp32 \
		--bin=micro-rdk-server-esp32 \
		--partition-table=micro-rdk-server/esp32/partitions.csv \
<<<<<<< HEAD
		--target=xtensa-esp32-espidf \
		-Zbuild-std=std,panic_abort \
		--release \
=======
		--target=xtensa-esp32-espidf	 \
		-Zbuild-std=std,panic_abort --release \
>>>>>>> 1c8e73ca
		--flash-size=8mb \
		--merge \
		target/xtensa-esp32-espidf/release/micro-rdk-server-esp32.bin

build-esp32-ota:
	cargo +esp espflash save-image \
		--skip-update-check \
		--package=micro-rdk-server \
		--chip=esp32 \
		--bin=micro-rdk-server-esp32 \
		--partition-table=micro-rdk-server/esp32/partitions.csv \
		--target=xtensa-esp32-espidf \
		-Zbuild-std=std,panic_abort \
		--release \
		target/xtensa-esp32-espidf/release/micro-rdk-server-esp32-ota.bin

serve-ota:
	cargo r --package ota-dev-server

flash-esp32-bin:
ifneq (,$(wildcard ./target/xtensa-esp32-espidf/release/micro-rdk-server-esp32.bin))
	espflash write-bin 0x0 ./target/xtensa-esp32-espidf/release/micro-rdk-server-esp32.bin --baud 460800  && sleep 2 && espflash monitor
else
	$(error micro-rdk-server-esp32.bin not found, run make build-esp32-bin first)
endif
<|MERGE_RESOLUTION|>--- conflicted
+++ resolved
@@ -82,14 +82,9 @@
 		--chip=esp32 \
 		--bin=micro-rdk-server-esp32 \
 		--partition-table=micro-rdk-server/esp32/partitions.csv \
-<<<<<<< HEAD
 		--target=xtensa-esp32-espidf \
 		-Zbuild-std=std,panic_abort \
 		--release \
-=======
-		--target=xtensa-esp32-espidf	 \
-		-Zbuild-std=std,panic_abort --release \
->>>>>>> 1c8e73ca
 		--flash-size=8mb \
 		--merge \
 		target/xtensa-esp32-espidf/release/micro-rdk-server-esp32.bin
@@ -114,4 +109,4 @@
 	espflash write-bin 0x0 ./target/xtensa-esp32-espidf/release/micro-rdk-server-esp32.bin --baud 460800  && sleep 2 && espflash monitor
 else
 	$(error micro-rdk-server-esp32.bin not found, run make build-esp32-bin first)
-endif
+endif