#[cfg(target_os = "espidf")]
mod esp32 {
    #[allow(dead_code)]
    #[cfg(not(feature = "qemu"))]
    const SSID: &str = env!("MICRO_RDK_WIFI_SSID");
    #[allow(dead_code)]
    #[cfg(not(feature = "qemu"))]
    const PASS: &str = env!("MICRO_RDK_WIFI_PASSWORD");

    include!(concat!(env!("OUT_DIR"), "/robot_secret.rs"));

<<<<<<< HEAD
    #[cfg(not(feature = "provisioning"))]
    use log::*;
    use micro_rdk::common::entry::RobotRepresentation;
    #[cfg(feature = "qemu")]
    use micro_rdk::esp32::esp_idf_svc::eth::EspEth;
    #[cfg(not(feature = "provisioning"))]
=======
    use micro_rdk::common::entry::RobotRepresentation;
    #[cfg(feature = "qemu")]
    use micro_rdk::esp32::conn::network::eth_configure;
    #[cfg(feature = "qemu")]
    use micro_rdk::esp32::esp_idf_svc::eth::{EspEth, EthDriver};
>>>>>>> 2f195568
    use micro_rdk::esp32::esp_idf_svc::eventloop::EspSystemEventLoop;
    use micro_rdk::esp32::esp_idf_svc::sys::{
        g_wifi_feature_caps, CONFIG_FEATURE_CACHE_TX_BUF_BIT,
    };

    extern "C" {
        pub static g_spiram_ok: bool;
    }

    use micro_rdk::common::registry::ComponentRegistry;
<<<<<<< HEAD
    #[cfg(not(feature = "provisioning"))]
    use micro_rdk::esp32::esp_idf_svc::sys::EspError;

    #[cfg(all(not(feature = "qemu"), not(feature = "provisioning")))]
    use {
        embedded_svc::wifi::{
            AuthMethod, ClientConfiguration as WifiClientConfiguration,
            Configuration as WifiConfiguration,
        },
        micro_rdk::esp32::esp_idf_svc::hal::{peripheral::Peripheral, prelude::Peripherals},
        micro_rdk::esp32::esp_idf_svc::sys::esp_wifi_set_ps,
        micro_rdk::esp32::esp_idf_svc::wifi::{BlockingWifi, EspWifi},
    };
=======

    #[cfg(not(feature = "qemu"))]
    use micro_rdk::esp32::conn::network::Esp32WifiNetwork;
>>>>>>> 2f195568

    pub(crate) fn main_esp32() {
        micro_rdk::esp32::esp_idf_svc::sys::link_patches();

        micro_rdk::esp32::esp_idf_svc::log::EspLogger::initialize_default();

<<<<<<< HEAD
        #[cfg(all(not(feature = "qemu"), not(feature = "provisioning")))]
        let periph = Peripherals::take().unwrap();

=======
>>>>>>> 2f195568
        let repr = RobotRepresentation::WithRegistry(Box::<ComponentRegistry>::default());

        {
            micro_rdk::esp32::esp_idf_svc::sys::esp!(unsafe {
                micro_rdk::esp32::esp_idf_svc::sys::esp_vfs_eventfd_register(
                    &micro_rdk::esp32::esp_idf_svc::sys::esp_vfs_eventfd_config_t { max_fds: 5 },
                )
            })
            .unwrap();
        }

        #[cfg(feature = "qemu")]
        let network = {
            use micro_rdk::esp32::esp_idf_svc::hal::prelude::Peripherals;
            log::info!("creating eth object");
            let eth = EspEth::wrap(
                EthDriver::new_openeth(Peripherals::take().unwrap().mac, sys_loop_stack.clone())
                    .unwrap(),
            )
            .unwrap();
            eth_configure(&sys_loop_stack, eth).unwrap()
        };

        let mut max_connection = 3;
        unsafe {
            if !g_spiram_ok {
                log::info!("spiram not initialized disabling cache feature of the wifi driver");
                g_wifi_feature_caps &= !(CONFIG_FEATURE_CACHE_TX_BUF_BIT as u64);
                max_connection = 1;
            }
        }
<<<<<<< HEAD
=======
        #[allow(clippy::redundant_clone)]
        #[cfg(not(feature = "qemu"))]
        let network = {
            let mut wifi =
                Esp32WifiNetwork::new(sys_loop_stack.clone(), SSID.to_string(), PASS.to_string())
                    .expect("could not configure wifi");
            loop {
                match wifi.connect() {
                    Ok(()) => break,
                    Err(_) => {
                        log::info!("wifi could not connect to SSID: {:?}, retrying...", SSID);
                        std::thread::sleep(std::time::Duration::from_millis(300));
                    }
                }
            }
            wifi
        };
>>>>>>> 2f195568

        #[cfg(not(feature = "provisioning"))]
        {
            let sys_loop_stack = EspSystemEventLoop::take().unwrap();
            #[allow(clippy::redundant_clone)]
            #[cfg(not(feature = "qemu"))]
            let (ip, _wifi) = {
                let wifi = start_wifi(periph.modem, sys_loop_stack).expect("failed to start wifi");
                (
                    wifi.wifi()
                        .sta_netif()
                        .get_ip_info()
                        .expect("failed to get ip info")
                        .ip,
                    wifi,
                )
            };
            use micro_rdk::{
                common::app_client::AppClientConfig,
                esp32::{certificate::WebRtcCertificate, tls::Esp32TLSServerConfig},
            };
            let cfg =
                AppClientConfig::new(ROBOT_SECRET.to_owned(), ROBOT_ID.to_owned(), "".to_owned());
            let webrtc_certificate = WebRtcCertificate::new(
                ROBOT_DTLS_CERT.to_vec(),
                ROBOT_DTLS_KEY_PAIR.to_vec(),
                ROBOT_DTLS_CERT_FP,
            );

            let tls_cfg = {
                let cert = ROBOT_SRV_PEM_CHAIN.to_vec();
                let key = ROBOT_SRV_DER_KEY;
                Esp32TLSServerConfig::new(cert, key.as_ptr(), key.len() as u32)
            };

            micro_rdk::esp32::entry::serve_web(
                cfg,
                tls_cfg,
                repr,
                webrtc_certificate,
                max_connection,
                network,
            );
        }
        #[cfg(feature = "provisioning")]
        {
            use micro_rdk::common::provisioning::{server::ProvisioningInfo, storage::RAMStorage};
            let mut info = ProvisioningInfo::default();
            info.set_fragment_id("d385b480-3d19-4fad-a928-b5c18a58d0ed".to_string());
            info.set_manufacturer("viam".to_owned());
            info.set_model("test-esp32".to_owned());
            let storage = RAMStorage::default();
            micro_rdk::esp32::entry::serve_with_provisioning(
                storage,
                info,
                repr,
<<<<<<< HEAD
                std::net::Ipv4Addr::new(10, 1, 12, 187),
=======
                network,
>>>>>>> 2f195568
                max_connection,
            );
        }
    }
<<<<<<< HEAD

    #[cfg(feature = "qemu")]
    use micro_rdk::esp32::esp_idf_svc::eth::BlockingEth;
    #[cfg(feature = "qemu")]
    fn eth_configure<'d, T>(
        sl_stack: &EspSystemEventLoop,
        eth: micro_rdk::esp32::esp_idf_svc::eth::EspEth<'d, T>,
    ) -> Result<(Ipv4Addr, Box<BlockingEth<EspEth<'d, T>>>), EspError> {
        let mut eth = micro_rdk::esp32::esp_idf_svc::eth::BlockingEth::wrap(eth, sl_stack.clone())?;
        eth.start()?;
        eth.wait_netif_up()?;

        let ip_info = eth.eth().netif().get_ip_info()?;

        info!("ETH IP {:?}", ip_info.ip);
        Ok((ip_info.ip, Box::new(eth)))
    }

    #[cfg(all(not(feature = "qemu"), not(feature = "provisioning")))]
    fn start_wifi(
        modem: impl Peripheral<P = micro_rdk::esp32::esp_idf_svc::hal::modem::Modem> + 'static,
        sl_stack: EspSystemEventLoop,
    ) -> Result<Box<BlockingWifi<EspWifi<'static>>>, EspError> {
        let nvs = micro_rdk::esp32::esp_idf_svc::nvs::EspDefaultNvsPartition::take()?;
        let mut wifi =
            BlockingWifi::wrap(EspWifi::new(modem, sl_stack.clone(), Some(nvs))?, sl_stack)?;
        let wifi_configuration = WifiConfiguration::Client(WifiClientConfiguration {
            ssid: SSID.try_into().unwrap(),
            bssid: None,
            auth_method: AuthMethod::WPA2Personal,
            password: PASS.try_into().unwrap(),
            channel: None,
        });

        wifi.set_configuration(&wifi_configuration)?;

        wifi.start()?;
        info!("Wifi started");

        wifi.connect()?;
        info!("Wifi connected");

        wifi.wait_netif_up()?;
        info!("Wifi netif up");

        micro_rdk::esp32::esp_idf_svc::sys::esp!(unsafe {
            esp_wifi_set_ps(micro_rdk::esp32::esp_idf_svc::sys::wifi_ps_type_t_WIFI_PS_NONE)
        })?;
        Ok(Box::new(wifi))
    }
=======
>>>>>>> 2f195568
}

fn main() {
    #[cfg(target_os = "espidf")]
    esp32::main_esp32();
}<|MERGE_RESOLUTION|>--- conflicted
+++ resolved
@@ -9,20 +9,11 @@
 
     include!(concat!(env!("OUT_DIR"), "/robot_secret.rs"));
 
-<<<<<<< HEAD
-    #[cfg(not(feature = "provisioning"))]
-    use log::*;
-    use micro_rdk::common::entry::RobotRepresentation;
-    #[cfg(feature = "qemu")]
-    use micro_rdk::esp32::esp_idf_svc::eth::EspEth;
-    #[cfg(not(feature = "provisioning"))]
-=======
     use micro_rdk::common::entry::RobotRepresentation;
     #[cfg(feature = "qemu")]
     use micro_rdk::esp32::conn::network::eth_configure;
     #[cfg(feature = "qemu")]
     use micro_rdk::esp32::esp_idf_svc::eth::{EspEth, EthDriver};
->>>>>>> 2f195568
     use micro_rdk::esp32::esp_idf_svc::eventloop::EspSystemEventLoop;
     use micro_rdk::esp32::esp_idf_svc::sys::{
         g_wifi_feature_caps, CONFIG_FEATURE_CACHE_TX_BUF_BIT,
@@ -33,37 +24,16 @@
     }
 
     use micro_rdk::common::registry::ComponentRegistry;
-<<<<<<< HEAD
-    #[cfg(not(feature = "provisioning"))]
-    use micro_rdk::esp32::esp_idf_svc::sys::EspError;
-
-    #[cfg(all(not(feature = "qemu"), not(feature = "provisioning")))]
-    use {
-        embedded_svc::wifi::{
-            AuthMethod, ClientConfiguration as WifiClientConfiguration,
-            Configuration as WifiConfiguration,
-        },
-        micro_rdk::esp32::esp_idf_svc::hal::{peripheral::Peripheral, prelude::Peripherals},
-        micro_rdk::esp32::esp_idf_svc::sys::esp_wifi_set_ps,
-        micro_rdk::esp32::esp_idf_svc::wifi::{BlockingWifi, EspWifi},
-    };
-=======
 
     #[cfg(not(feature = "qemu"))]
     use micro_rdk::esp32::conn::network::Esp32WifiNetwork;
->>>>>>> 2f195568
 
     pub(crate) fn main_esp32() {
         micro_rdk::esp32::esp_idf_svc::sys::link_patches();
 
         micro_rdk::esp32::esp_idf_svc::log::EspLogger::initialize_default();
+        let sys_loop_stack = EspSystemEventLoop::take().unwrap();
 
-<<<<<<< HEAD
-        #[cfg(all(not(feature = "qemu"), not(feature = "provisioning")))]
-        let periph = Peripherals::take().unwrap();
-
-=======
->>>>>>> 2f195568
         let repr = RobotRepresentation::WithRegistry(Box::<ComponentRegistry>::default());
 
         {
@@ -95,8 +65,6 @@
                 max_connection = 1;
             }
         }
-<<<<<<< HEAD
-=======
         #[allow(clippy::redundant_clone)]
         #[cfg(not(feature = "qemu"))]
         let network = {
@@ -114,24 +82,9 @@
             }
             wifi
         };
->>>>>>> 2f195568
 
         #[cfg(not(feature = "provisioning"))]
         {
-            let sys_loop_stack = EspSystemEventLoop::take().unwrap();
-            #[allow(clippy::redundant_clone)]
-            #[cfg(not(feature = "qemu"))]
-            let (ip, _wifi) = {
-                let wifi = start_wifi(periph.modem, sys_loop_stack).expect("failed to start wifi");
-                (
-                    wifi.wifi()
-                        .sta_netif()
-                        .get_ip_info()
-                        .expect("failed to get ip info")
-                        .ip,
-                    wifi,
-                )
-            };
             use micro_rdk::{
                 common::app_client::AppClientConfig,
                 esp32::{certificate::WebRtcCertificate, tls::Esp32TLSServerConfig},
@@ -171,68 +124,11 @@
                 storage,
                 info,
                 repr,
-<<<<<<< HEAD
-                std::net::Ipv4Addr::new(10, 1, 12, 187),
-=======
                 network,
->>>>>>> 2f195568
                 max_connection,
             );
         }
     }
-<<<<<<< HEAD
-
-    #[cfg(feature = "qemu")]
-    use micro_rdk::esp32::esp_idf_svc::eth::BlockingEth;
-    #[cfg(feature = "qemu")]
-    fn eth_configure<'d, T>(
-        sl_stack: &EspSystemEventLoop,
-        eth: micro_rdk::esp32::esp_idf_svc::eth::EspEth<'d, T>,
-    ) -> Result<(Ipv4Addr, Box<BlockingEth<EspEth<'d, T>>>), EspError> {
-        let mut eth = micro_rdk::esp32::esp_idf_svc::eth::BlockingEth::wrap(eth, sl_stack.clone())?;
-        eth.start()?;
-        eth.wait_netif_up()?;
-
-        let ip_info = eth.eth().netif().get_ip_info()?;
-
-        info!("ETH IP {:?}", ip_info.ip);
-        Ok((ip_info.ip, Box::new(eth)))
-    }
-
-    #[cfg(all(not(feature = "qemu"), not(feature = "provisioning")))]
-    fn start_wifi(
-        modem: impl Peripheral<P = micro_rdk::esp32::esp_idf_svc::hal::modem::Modem> + 'static,
-        sl_stack: EspSystemEventLoop,
-    ) -> Result<Box<BlockingWifi<EspWifi<'static>>>, EspError> {
-        let nvs = micro_rdk::esp32::esp_idf_svc::nvs::EspDefaultNvsPartition::take()?;
-        let mut wifi =
-            BlockingWifi::wrap(EspWifi::new(modem, sl_stack.clone(), Some(nvs))?, sl_stack)?;
-        let wifi_configuration = WifiConfiguration::Client(WifiClientConfiguration {
-            ssid: SSID.try_into().unwrap(),
-            bssid: None,
-            auth_method: AuthMethod::WPA2Personal,
-            password: PASS.try_into().unwrap(),
-            channel: None,
-        });
-
-        wifi.set_configuration(&wifi_configuration)?;
-
-        wifi.start()?;
-        info!("Wifi started");
-
-        wifi.connect()?;
-        info!("Wifi connected");
-
-        wifi.wait_netif_up()?;
-        info!("Wifi netif up");
-
-        micro_rdk::esp32::esp_idf_svc::sys::esp!(unsafe {
-            esp_wifi_set_ps(micro_rdk::esp32::esp_idf_svc::sys::wifi_ps_type_t_WIFI_PS_NONE)
-        })?;
-        Ok(Box::new(wifi))
-    }
-=======
->>>>>>> 2f195568
 }
 
 fn main() {
