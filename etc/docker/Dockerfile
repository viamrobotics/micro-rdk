<<<<<<< HEAD
FROM rust:1.85-bookworm AS builder
RUN apt update && apt-get install -y --no-install-recommends git libudev-dev make bzip2 gcc libgcrypt20 libgcrypt20-dev  ninja-build libudev-dev sudo wget git flex bison gperf ccache libffi-dev libssl-dev dfu-util libusb-1.0-0 cmake pkg-config libglib2.0-dev libpixman-1-dev software-properties-common openssh-client libslirp-dev python3-venv

RUN export TARGET=$(rustc -vV | sed -En 's/^host: //p') && \
    curl -L --proto '=https' --tlsv1.2 -sSf https://raw.githubusercontent.com/cargo-bins/cargo-binstall/main/install-from-binstall-release.sh | bash && \
    cargo binstall --pkg-url='https://github.com/esp-rs/espflash/releases/download/v{ version }/{ name }-{ target }{ archive-suffix }' --pkg-fmt='zip' cargo-espflash@3.2.0 --install-path /usr -y --target $TARGET && \
    cargo binstall --pkg-url='https://github.com/esp-rs/espup/releases/download/v{ version }/{ name }-{ target }{ archive-suffix }' --pkg-fmt='zip' espup@0.11 --install-path /usr -y --target $TARGET && \
    cargo binstall --pkg-url='https://github.com/esp-rs/embuild/releases/download/{ name }-v{ version }/{ name }-{ target }{ archive-suffix }' --pkg-fmt='zip' ldproxy@0.3.2 --install-path /usr -y --target $TARGET && \
    cargo binstall --pkg-url='https://github.com/mozilla/sccache/releases/download/v{ version }/{ name }-v{ version }-{ target }{ archive-suffix }' --pkg-fmt='tgz' sccache@0.7.7 --install-path /usr -y --target $TARGET

WORKDIR /qemu
RUN git clone --depth 1 --branch esp-develop https://github.com/espressif/qemu
RUN cd qemu && mkdir build && cd build && ../configure --target-list=xtensa-softmmu  --enable-gcrypt --enable-slirp \
    --disable-strip --disable-user \
    --disable-capstone --disable-vnc --disable-sdl --disable-gtk && ninja qemu-system-xtensa

WORKDIR /esp

# TODO(RSDK-8998): Upgrade ESP-IDF to latest stable
RUN git clone --depth 1 -b v5.4.1 --single-branch --recurse-submodules --shallow-submodules https://github.com/espressif/esp-idf/


=======
>>>>>>> 6e90519d
FROM debian:bookworm

ARG RUST_VERSION=1.85.0

ENV DEBIAN_FRONTEND=noninteractive
ENV DEBCONF_NOWARNINGS="yes"

ENV RUSTUP_HOME=/opt/rust/rustup \
    CARGO_HOME=/opt/rust/cargo \
    PATH=/opt/rust/cargo/bin:$PATH \
    ESP_ROOT=/opt/esp \
    IDF_TOOLS_PATH=/opt/esp/toolchain \
    RUST_VERSION=$RUST_VERSION

RUN apt update && apt dist-upgrade -y

RUN apt-get install -y --no-install-recommends make build-essential pkg-config git wget flex bison gperf python3 python3-pip python3-virtualenv cmake ninja-build ccache libffi-dev libssl-dev libudev-dev dfu-util libusb-1.0-0 openssh-client software-properties-common python3-venv sudo curl libpixman-1-0 libslirp0 libsdl2-2.0-0 xz-utils && \
    apt-get install -y --no-install-recommends cmake && \
    apt-get install -y --no-install-recommends jq && \
    update-alternatives --install /usr/bin/python python /usr/bin/python3 10

RUN set -eux; \
    dpkgArch="$(dpkg --print-architecture)"; \
    case "${dpkgArch##*-}" in \
        amd64) qemuSha='071d117c44a6e9a1bc8664ab63b592d3e17ceb779119dcb46c59571a4a7a88c9'; qemuUrl='https://github.com/espressif/qemu/releases/download/esp-develop-9.0.0-20240606/qemu-xtensa-softmmu-esp_develop_9.0.0_20240606-x86_64-linux-gnu.tar.xz' ;; \
        arm64) qemuSha='43552f32b303a6820d0d9551903e54fc221aca98ccbd04e5cbccbca881548008';qemuUrl='https://github.com/espressif/qemu/releases/download/esp-develop-9.0.0-20240606/qemu-xtensa-softmmu-esp_develop_9.0.0_20240606-aarch64-linux-gnu.tar.xz' ;; \
        *) echo >&2 "unsupported architecture: ${dpkgArch}"; exit 1 ;; \
    esac; \
    wget "$qemuUrl" -O qemu; \
    echo "${qemuSha} *qemu" | sha256sum -c -; \
    tar -C /usr  --strip-components=1 -xf qemu ; \
    rm  qemu

RUN RUST_VERSION=$RUST_VERSION \
    set -eux; \
    dpkgArch="$(dpkg --print-architecture)"; \
    case "${dpkgArch##*-}" in \
        amd64) rustArch='x86_64-unknown-linux-gnu'; rustupSha256='bb31eaf643926b2ee9f4d8d6fc0e2835e03c0a60f34d324048aa194f0b29a71c' ;; \
        armhf) rustArch='armv7-unknown-linux-gnueabihf'; rustupSha256='6626b90205d7fe7058754c8e993b7efd91dedc6833a11a225b296b7c2941194f' ;; \
        arm64) rustArch='aarch64-unknown-linux-gnu'; rustupSha256='4ccaa7de6b8be1569f6b764acc28e84f5eca342f5162cd5c810891bff7ed7f74' ;; \
        i386) rustArch='i686-unknown-linux-gnu'; rustupSha256='34392b53a25c56435b411d3e575b63aab962034dd1409ba405e708610c829607' ;; \
        *) echo >&2 "unsupported architecture: ${dpkgArch}"; exit 1 ;; \
    esac; \
    url="https://static.rust-lang.org/rustup/archive/1.25.2/${rustArch}/rustup-init"; \
    wget "$url"; \
    echo "${rustupSha256} *rustup-init" | sha256sum -c -; \
    chmod +x rustup-init; \
    ./rustup-init -y --no-modify-path --profile minimal --default-toolchain ${RUST_VERSION} --default-host ${rustArch}; \
    rm rustup-init; \
    chmod -R a+w $RUSTUP_HOME $CARGO_HOME

RUN export TARGET=$(rustc -vV | sed -En 's/^host: //p') && \
    curl -L --proto '=https' --tlsv1.2 -sSf https://raw.githubusercontent.com/cargo-bins/cargo-binstall/main/install-from-binstall-release.sh | bash && \
    cargo binstall --pkg-url='https://github.com/esp-rs/espflash/releases/download/v{ version }/{ name }-{ target }{ archive-suffix }' --pkg-fmt='zip' cargo-espflash@3.2.0 --install-path /usr/bin/ -y --target $TARGET && \
    cargo binstall --pkg-url='https://github.com/esp-rs/espup/releases/download/v{ version }/{ name }-{ target }{ archive-suffix }' --pkg-fmt='zip' espup@0.11 --install-path /usr/bin/ -y --target $TARGET && \
    cargo binstall --pkg-url='https://github.com/esp-rs/embuild/releases/download/{ name }-v{ version }/{ name }-{ target }{ archive-suffix }' --pkg-fmt='zip' ldproxy@0.3.2 --install-path /usr/bin/ -y --target $TARGET && \
    cargo binstall --pkg-url='https://github.com/mozilla/sccache/releases/download/v{ version }/{ name }-v{ version }-{ target }{ archive-suffix }' --pkg-fmt='tgz' sccache@0.7.7 --install-path /usr/bin/ -y --target $TARGET

WORKDIR /host/

RUN useradd -s /bin/bash -m testbot && \
    echo 'testbot ALL=(ALL) NOPASSWD:ALL' >> /etc/sudoers && \
    echo "Defaults   secure_path=\"/usr/local/sbin:/usr/local/bin:/usr/sbin:/usr/bin:/sbin:/bin:${CARGO_HOME}/bin\"" >> /etc/sudoers.d/environment && \
    echo 'Defaults   env_keep+="CARGO_HOME RUSTUP_HOME IDF_PATH IDF_TOOLS_PATH ESP_ROOT"' >> /etc/sudoers.d/environment

RUN chown -R testbot:testbot $CARGO_HOME &&\
    chown -R testbot:testbot $RUSTUP_HOME

RUN mkdir -p $ESP_ROOT && \
    chown -R testbot:testbot $ESP_ROOT

RUN apt-get install -y ruby && gem install license_finder

USER testbot

RUN git clone --depth 1 -b v4.4.8 --single-branch --recurse-submodules --shallow-submodules https://github.com/espressif/esp-idf/ $ESP_ROOT/esp-idf

ENV IDF_PATH=$ESP_ROOT/esp-idf

RUN $IDF_PATH/tools/idf_tools.py --non-interactive install required  && $IDF_PATH/tools/idf_tools.py --non-interactive install cmake   && $IDF_PATH/tools/idf_tools.py --non-interactive install-python-env  && rm -rf $IDF_TOOLS_PATH/dist

RUN espup install -s -f $ESP_ROOT/export-esp.sh -v ${RUST_VERSION}
RUN rustup component add clippy-preview
RUN rustup component add rustfmt

RUN rm -rf $CARGO_HOME/registry

USER root

RUN echo "PATH=$PATH" >> /etc/profile && \
    echo ". $ESP_ROOT/export-esp.sh" >> /etc/profile && \
    echo ". $IDF_PATH/export.sh"  >> /etc/profile && \
    echo "export ESP_IDF_TOOLS_INSTALL_DIR=fromenv"  >> /etc/profile && \
    echo "CARGO_HOME=/host/.micro-rdk-docker-caches/cargo-registry" >> /etc/profile && \
    echo "[[ -v SCCACHE ]] && export RUSTC_WRAPPER=/usr/bin/sccache" >> /etc/profile && \
    echo "[[ -v SCCACHE ]] && export SCCACHE_DIR=/host/.micro-rdk-docker-caches/sccache" >> /etc/profile

RUN apt-get autoremove -y && \
    rm -rf /var/lib/apt/lists/*

RUN git config --global --add safe.directory '*'<|MERGE_RESOLUTION|>--- conflicted
+++ resolved
@@ -1,28 +1,3 @@
-<<<<<<< HEAD
-FROM rust:1.85-bookworm AS builder
-RUN apt update && apt-get install -y --no-install-recommends git libudev-dev make bzip2 gcc libgcrypt20 libgcrypt20-dev  ninja-build libudev-dev sudo wget git flex bison gperf ccache libffi-dev libssl-dev dfu-util libusb-1.0-0 cmake pkg-config libglib2.0-dev libpixman-1-dev software-properties-common openssh-client libslirp-dev python3-venv
-
-RUN export TARGET=$(rustc -vV | sed -En 's/^host: //p') && \
-    curl -L --proto '=https' --tlsv1.2 -sSf https://raw.githubusercontent.com/cargo-bins/cargo-binstall/main/install-from-binstall-release.sh | bash && \
-    cargo binstall --pkg-url='https://github.com/esp-rs/espflash/releases/download/v{ version }/{ name }-{ target }{ archive-suffix }' --pkg-fmt='zip' cargo-espflash@3.2.0 --install-path /usr -y --target $TARGET && \
-    cargo binstall --pkg-url='https://github.com/esp-rs/espup/releases/download/v{ version }/{ name }-{ target }{ archive-suffix }' --pkg-fmt='zip' espup@0.11 --install-path /usr -y --target $TARGET && \
-    cargo binstall --pkg-url='https://github.com/esp-rs/embuild/releases/download/{ name }-v{ version }/{ name }-{ target }{ archive-suffix }' --pkg-fmt='zip' ldproxy@0.3.2 --install-path /usr -y --target $TARGET && \
-    cargo binstall --pkg-url='https://github.com/mozilla/sccache/releases/download/v{ version }/{ name }-v{ version }-{ target }{ archive-suffix }' --pkg-fmt='tgz' sccache@0.7.7 --install-path /usr -y --target $TARGET
-
-WORKDIR /qemu
-RUN git clone --depth 1 --branch esp-develop https://github.com/espressif/qemu
-RUN cd qemu && mkdir build && cd build && ../configure --target-list=xtensa-softmmu  --enable-gcrypt --enable-slirp \
-    --disable-strip --disable-user \
-    --disable-capstone --disable-vnc --disable-sdl --disable-gtk && ninja qemu-system-xtensa
-
-WORKDIR /esp
-
-# TODO(RSDK-8998): Upgrade ESP-IDF to latest stable
-RUN git clone --depth 1 -b v5.4.1 --single-branch --recurse-submodules --shallow-submodules https://github.com/espressif/esp-idf/
-
-
-=======
->>>>>>> 6e90519d
 FROM debian:bookworm
 
 ARG RUST_VERSION=1.85.0
@@ -98,7 +73,7 @@
 
 USER testbot
 
-RUN git clone --depth 1 -b v4.4.8 --single-branch --recurse-submodules --shallow-submodules https://github.com/espressif/esp-idf/ $ESP_ROOT/esp-idf
+RUN git clone --depth 1 -b v5.4.1 --single-branch --recurse-submodules --shallow-submodules https://github.com/espressif/esp-idf/ $ESP_ROOT/esp-idf
 
 ENV IDF_PATH=$ESP_ROOT/esp-idf
 
