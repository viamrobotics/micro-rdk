name: Publish

on:
  workflow_call:

jobs:
  build-installer:
    strategy:
      fail-fast: false
      matrix:
        job:
          - { target: x86_64-unknown-linux-gnu, file_suffix: amd64-linux, os: ubuntu-22.04}
          - { target: x86_64-apple-darwin, file_suffix: macos, os: macos-14}
          - { target: x86_64-pc-windows-gnu, file_suffix: windows.exe, os: windows-2022}
    runs-on: ${{ matrix.job.os }}
    defaults:
      run:
        shell: bash
    steps:
    - name: Checkout main branch code
      uses: actions/checkout@v4
      with:
        fetch-depth: 2
    - name: Set toolchain
      uses: actions-rs/toolchain@v1
      with:
        profile: minimal
        toolchain: 1.85.0
        override: true
        target: ${{ matrix.job.target }}
        default: true
    - name: Install x86_64 linux dependencies
      if: ${{ matrix.job.os == 'ubuntu-22.04' }}
      run: |
        sudo apt-get update
        sudo apt-get install libudev-dev pkg-config libssl-dev
    - name: Install MacOS dependencies
      if: ${{ matrix.job.os == 'macos-14' }}
      run: |
        brew install coreutils
        export PATH="/usr/local/opt/coreutils/libexec/gnubin:$PATH"
    - name: Build installer binary
      run: |
        cargo build -p micro-rdk-installer --release --target ${{ matrix.job.target }} --locked
    - name: Rename result
      if: ${{ matrix.job.os != 'windows-2022' }}
      run: |
        cp target/${{ matrix.job.target }}/release/micro-rdk-installer micro-rdk-installer-${{ matrix.job.file_suffix }}
    - name: Rename result (Windows)
      if: ${{ matrix.job.os == 'windows-2022' }}
      run: |
        cp target/${{ matrix.job.target }}/release/micro-rdk-installer.exe micro-rdk-installer-${{ matrix.job.file_suffix }}
    - name: Check release type
      id: check-tag
      run: |
        if echo ${{ github.event.ref }} | grep -Eq '^refs/tags/v.*rc[0-9]{1}$'; then
              echo "is_rc_release=true" >> $GITHUB_OUTPUT
        else
              echo "is_rc_release=false" >> $GITHUB_OUTPUT
        fi
    - name: Upload release
      uses: actions/upload-artifact@v4
      with:
        name: micro-rdk-installer-${{ matrix.job.file_suffix }}
        path: micro-rdk-installer-${{ matrix.job.file_suffix }}

  # github-actions does not have a runner that supports arm64 linux and cross-compilation does not seem to work for the ring crate
  build-installer-arm64-linux:
    runs-on: [buildjet-8vcpu-ubuntu-2204-arm]
    # by default github use sh as shell
    defaults:
      run:
        # will use bash to run each command, bash will source /etc/profile which will give us the environment to build for esp32
        shell: bash --norc  -leo pipefail {0}
    container:
<<<<<<< HEAD
      image: ghcr.io/viamrobotics/micro-rdk-dev-env:1.85.0-arm64
    needs: tests
    defaults:
      run:
        shell: bash
=======
      image: ghcr.io/viamrobotics/micro-rdk-dev-env:1.83.0-arm64
>>>>>>> 6e90519d
    steps:
    - name: Checkout main branch code
      uses: actions/checkout@v4
      with:
        fetch-depth: 2
    - name: Set toolchain
      uses: actions-rs/toolchain@v1
      with:
        profile: minimal
        toolchain: 1.85.0
        override: true
        target: aarch64-unknown-linux-gnu
        default: true
    - name: Build installer binary
      run: |
        cargo build -p micro-rdk-installer --release --locked --target aarch64-unknown-linux-gnu
        cp target/aarch64-unknown-linux-gnu/release/micro-rdk-installer micro-rdk-installer-arm64-linux
    - name: Upload release
      uses: actions/upload-artifact@v4
      with:
        name: micro-rdk-installer-arm64-linux
        path: micro-rdk-installer-arm64-linux


  build-micro-RDK:
    runs-on: ubuntu-latest
    # by default github use sh as shell
    defaults:
      run:
        # will use bash to run each command, bash will source /etc/profile which will give us the environment to build for esp32
        shell: bash --norc  -leo pipefail {0}
    container:
<<<<<<< HEAD
      image: ghcr.io/viamrobotics/micro-rdk-dev-env:1.85.0-amd64
    needs: tests
=======
      image: ghcr.io/viamrobotics/micro-rdk-dev-env:1.83.0-amd64
>>>>>>> 6e90519d
    steps:
    - name : Checkout main branch code
      uses: actions/checkout@v3
      with:
        fetch-depth: 2
        ref: '${{ github.ref_name }}'
    - name: Build esp32 binary
      run: |
        git config --global --add safe.directory "$ESP_ROOT"/esp-idf
        make build-esp32-bin
        make build-esp32-ota
        cargo +esp build -p micro-rdk-ffi --target=xtensa-esp32-espidf -Zbuild-std=std,panic_abort --locked --profile release
        cp target/xtensa-esp32-espidf/release/micro-rdk-server-esp32 micro-rdk-server-esp32.elf
        cp target/xtensa-esp32-espidf/release/micro-rdk-server-esp32.bin micro-rdk-server-esp32.bin
        cp target/xtensa-esp32-espidf/release/micro-rdk-server-esp32-ota.bin micro-rdk-server-esp32-ota.bin
        cp target/xtensa-esp32-espidf/release/libmicrordk.a libmicrordk.a
        cp micro-rdk-ffi/include/micrordk.h micrordk.h
    - name: Upload release Lib
      uses: actions/upload-artifact@v4
      with:
        name: micro-rdk
        path: |
          libmicrordk.a
          micrordk.h
          micro-rdk-server-esp32.elf
          micro-rdk-server-esp32.bin
          micro-rdk-server-esp32-ota.bin

  publish-release:
    needs: [build-installer, build-installer-arm64-linux, build-micro-RDK]
    runs-on: ubuntu-latest
    steps:
    - name: Check release type
      id: check-tag
      run: |
        if echo ${{ github.event.ref }} | grep -Eq '^refs/tags/v.*rc[0-9]{1}$'; then
              echo "match=true" >> $GITHUB_OUTPUT
        else
              echo "match=false" >> $GITHUB_OUTPUT
        fi
    - name: Download arm64-linux installer
      uses: actions/download-artifact@v4
      with:
        name: micro-rdk-installer-arm64-linux
    - name: Download amd64-linux installer
      uses: actions/download-artifact@v4
      with:
        name: micro-rdk-installer-amd64-linux
    - name: Download macos installer
      uses: actions/download-artifact@v4
      with:
        name: micro-rdk-installer-macos
    - name: Download windows installer
      uses: actions/download-artifact@v4
      with:
        name: micro-rdk-installer-windows.exe
    - name: Download Micro-RDK
      uses: actions/download-artifact@v4
      with:
        name: micro-rdk
    - name: Zip FFI assets
      run: |
        zip micro-rdk-lib.zip libmicrordk.a micrordk.h
    - name: Compute checksums
      run: |
        sha256sum micro-rdk-installer-arm64-linux >> sha256sums.txt
        sha256sum micro-rdk-installer-amd64-linux >> sha256sums.txt
        sha256sum micro-rdk-installer-macos >> sha256sums.txt
        sha256sum micro-rdk-server-esp32.elf >> sha256sums.txt
        sha256sum micro-rdk-server-esp32.bin >> sha256sums.txt
        sha256sum micro-rdk-server-esp32-ota.bin >> sha256sums.txt
        sha256sum micro-rdk-installer-windows.exe >> sha256sums.txt
        sha256sum micro-rdk-lib.zip >> sha256sums.txt
    - name: Update CHANGELOG
      id: changelog
      uses: mikepenz/release-changelog-builder-action@v4
      with:
        token: ${{ github.token }}
        tag: ${{ github.ref_name }}
        ignorePreReleases: "false"
        fetchViaCommits: "true"

    - name: Publish release
      uses: ncipollo/release-action@v1
      if: github.event_name == 'push'
      with:
        token: ${{ secrets.GITHUB_TOKEN }}
        artifacts: |
          micro-rdk-installer-arm64-linux
          micro-rdk-installer-amd64-linux
          micro-rdk-installer-macos
          micro-rdk-server-esp32.elf
          micro-rdk-server-esp32.bin
          micro-rdk-server-esp32-ota.bin
          micro-rdk-lib.zip
          sha256sums.txt
          micro-rdk-installer-windows.exe
        prerelease: ${{ steps.check-tag.outputs.match }}
        replacesArtifacts: true
        allowUpdates: true
        name: ${{ github.ref_name }}
        body: ${{ steps.changelog.outputs.changelog }}

  update-canary-ota-config:
    uses: ./.github/workflows/canary_ota.yml
    needs: [publish-release]
    secrets: inherit
    with:
      otaTag: ${{ github.ref_name }}<|MERGE_RESOLUTION|>--- conflicted
+++ resolved
@@ -73,15 +73,7 @@
         # will use bash to run each command, bash will source /etc/profile which will give us the environment to build for esp32
         shell: bash --norc  -leo pipefail {0}
     container:
-<<<<<<< HEAD
       image: ghcr.io/viamrobotics/micro-rdk-dev-env:1.85.0-arm64
-    needs: tests
-    defaults:
-      run:
-        shell: bash
-=======
-      image: ghcr.io/viamrobotics/micro-rdk-dev-env:1.83.0-arm64
->>>>>>> 6e90519d
     steps:
     - name: Checkout main branch code
       uses: actions/checkout@v4
@@ -114,12 +106,7 @@
         # will use bash to run each command, bash will source /etc/profile which will give us the environment to build for esp32
         shell: bash --norc  -leo pipefail {0}
     container:
-<<<<<<< HEAD
       image: ghcr.io/viamrobotics/micro-rdk-dev-env:1.85.0-amd64
-    needs: tests
-=======
-      image: ghcr.io/viamrobotics/micro-rdk-dev-env:1.83.0-amd64
->>>>>>> 6e90519d
     steps:
     - name : Checkout main branch code
       uses: actions/checkout@v3
