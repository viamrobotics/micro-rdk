pub mod common {
    pub mod analog;
    pub mod base;
    pub mod board;
    pub mod camera;
    pub mod grpc;
<<<<<<< HEAD
    pub mod grpc_client;
=======
    pub mod moisture_sensor;
>>>>>>> d2d9cdc9
    pub mod motor;
    pub mod robot;
    pub mod sensor;
    pub mod status;
}

#[cfg(feature = "esp32")]
pub mod esp32 {
    pub mod analog;
    pub mod base;
    pub mod board;
    #[cfg(feature = "camera")]
    pub mod camera;
    pub mod exec;
    pub mod motor;
    pub mod pin;
    pub mod robot_client;
    pub mod server;
    pub mod tcp;
    pub mod tls;
}

#[cfg(feature = "native")]
pub mod native {
    pub mod exec;
    pub mod robot_client;
    pub mod server;
    pub mod tcp;
    pub mod tls;
}

pub mod proto {
    pub mod common {
        pub mod v1 {
            #![allow(clippy::derive_partial_eq_without_eq)]
            include!("gen/viam.common.v1.rs");
        }
    }

    pub mod app {
        pub mod v1 {
            #![allow(clippy::derive_partial_eq_without_eq)]
            include!("gen/viam.app.v1.rs");
        }
    }

    pub mod rpc {
        pub mod v1 {
            #![allow(clippy::derive_partial_eq_without_eq)]
            include!("gen/proto.rpc.v1.rs");
        }
        pub mod examples {
            pub mod echo {
                pub mod v1 {
                    #![allow(clippy::derive_partial_eq_without_eq)]
                    include!("gen/proto.rpc.examples.echo.v1.rs");
                }
            }
        }
    }

    pub mod robot {
        pub mod v1 {
            #![allow(clippy::derive_partial_eq_without_eq)]
            include!("gen/viam.robot.v1.rs");
        }
    }
    pub mod component {
        pub mod board {
            pub mod v1 {
                #![allow(clippy::derive_partial_eq_without_eq)]
                include!("gen/viam.component.board.v1.rs");
            }
        }
        pub mod motor {
            pub mod v1 {
                #![allow(clippy::derive_partial_eq_without_eq)]
                include!("gen/viam.component.motor.v1.rs");
            }
        }
        pub mod camera {
            pub mod v1 {
                #![allow(clippy::derive_partial_eq_without_eq)]
                include!("gen/viam.component.camera.v1.rs");
            }
        }
        pub mod base {
            pub mod v1 {
                #![allow(clippy::derive_partial_eq_without_eq)]
                include!("gen/viam.component.base.v1.rs");
            }
        }
        pub mod sensor {
            pub mod v1 {
                #![allow(clippy::derive_partial_eq_without_eq)]
                include!("gen/viam.component.sensor.v1.rs");
            }
        }
    }
}<|MERGE_RESOLUTION|>--- conflicted
+++ resolved
@@ -4,11 +4,8 @@
     pub mod board;
     pub mod camera;
     pub mod grpc;
-<<<<<<< HEAD
     pub mod grpc_client;
-=======
     pub mod moisture_sensor;
->>>>>>> d2d9cdc9
     pub mod motor;
     pub mod robot;
     pub mod sensor;
