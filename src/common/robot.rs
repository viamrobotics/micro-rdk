--- conflicted
+++ resolved
@@ -734,14 +734,8 @@
     use crate::common::i2c::I2CHandle;
     use crate::common::motor::Motor;
     use crate::common::movement_sensor::MovementSensor;
-<<<<<<< HEAD
     use crate::common::robot::LocalRobot;
-    use crate::common::sensor::Sensor;
-=======
-    use crate::common::registry::ComponentRegistry;
-    use crate::common::robot::{LocalRobot, ResourceMap};
     use crate::common::sensor::Readings;
->>>>>>> a7174f31
     use crate::google;
     use crate::google::protobuf::Struct;
     use crate::proto::app::v1::{ComponentConfig, ConfigResponse, RobotConfig};
